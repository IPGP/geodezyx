--- conflicted
+++ resolved
@@ -139,10 +139,7 @@
         
     return tables
 
-<<<<<<< HEAD
-
-=======
->>>>>>> 5565332a
+
 def read_ringo_qc(file_in):
     F = open(file_in)
     L = F.readlines()
@@ -218,5 +215,4 @@
             
         tables[qc] = df
         
-    
     return tables