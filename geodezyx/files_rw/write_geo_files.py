#!/usr/bin/env python3
# -*- coding: utf-8 -*-
"""
@author: psakic

This sub-module of geodezyx.files_rw contains functions to 
write misc. geodetic data in dedicated files.

it can be imported directly with:
from geodezyx import files_rw

The GeodeZYX Toolbox is a software for simple but useful
functions for Geodesy and Geophysics under the GNU GPL v3 License

Copyright (C) 2019 Pierre Sakic et al. (GFZ, pierre.sakic@gfz-postdam.de)
GitHub repository :
https://github.com/GeodeZYX/GeodeZYX-Toolbox_v4
"""

#### External modules
import datetime as dt
import numpy as np
import os 
import pandas as pd

#### geodeZYX modules
from geodezyx import conv
from geodezyx import utils
from geodezyx import files_rw
from geodezyx import reffram

#### Import star style
# from geodezyx import *                   # Import the GeodeZYX modules
# from geodezyx.externlib import *         # Import the external modules
# from geodezyx.megalib.megalib import *   # Import the legacy modules names
##########  END IMPORT  ##########
    
def write_sp3(SP3_DF_in,outpath,outname=None,prefix='orb',
              skip_null_epoch=True,force_format_c=False):
    """
    Write a SP3 file from an Orbit DataFrame

    Parameters
    ----------
    SP3_DF_in : DataFrame
        Input Orbit DataFrame.
    outpath : str
        The output path of the file (see also outname).
    outname : None or str, optional
        None = outpath is the full path (directory + filename) of the output.
        A string = a manual name for the file.
        'auto_old_cnv' = automatically generate the filename (old convention)
        'auto_new_cnv' = automatically generate the filename (new convention)
        The default is None.
    prefix : str, optional
        the output 3-char. name of the AC. The default is 'orb'.
    skip_null_epoch : bool, optional
        Do not write an epoch if all sats are null (filtering). 
        The default is True.
    force_format_c : bool, optional
        force SP3's format c. The default is False.

    Returns
    -------
    The string containing the formatted SP3 data.
    """
    
    ################## MAIN DATA
    LinesStk = []

    SP3_DF_wrk = SP3_DF_in.sort_values(["epoch","sat"])

    EpochRawList  = SP3_DF_wrk["epoch"].unique()
<<<<<<< HEAD
    SatList    = sorted(SP3_DF_wrk["sat"].unique())
=======
    SatList    = list(sorted(SP3_DF_wrk["sat"].unique()))
    ## SatList    = list(reversed(SatList)) 
    #### PS 210721
    #### reversed bc the sats are sorted ascending=False, but why???
    #### to have G before E ??
>>>>>>> 2be93ec9
    SatListSet = set(SatList)
    EpochUsedList = []
    
    if not "clk" in SP3_DF_wrk.columns:
        SP3_DF_wrk["clk"] = 999999.999999
    
    for epoc in EpochRawList:
        SP3epoc   = pd.DataFrame(SP3_DF_wrk[SP3_DF_wrk["epoch"] == epoc])
        ## manage missing Sats for the current epoc
        MissingSats = SatListSet.difference(set(SP3epoc["sat"]))
        
        for miss_sat in MissingSats:
            miss_line = SP3epoc.iloc[0].copy()
            miss_line["sat"]   = miss_sat
            miss_line["const"] = miss_sat[0]
            miss_line["x"]     = 0.000000
            miss_line["y"]     = 0.000000
            miss_line["z"]     = 0.000000
            miss_line["clk"]   = 999999.999999
            
            SP3epoc = SP3epoc.append(miss_line)
        #### end of missing sat bloc

        SP3epoc.sort_values("sat",inplace=True,ascending=True)
        timestamp = conv.dt2sp3_timestamp(conv.numpy_dt2dt(epoc)) + "\n"

        linefmt = "P{:}{:14.6f}{:14.6f}{:14.6f}{:14.6f}\n"

        LinesStkEpoch = []
        sum_val_epoch = 0
        for ilin , lin in SP3epoc.iterrows():
            if not "clk" in lin.index:  # manage case if no clk in columns
                lin["clk"] = 999999.999999
            line_out = linefmt.format(lin["sat"],lin["x"],lin["y"],lin["z"],lin["clk"])
            
            sum_val_epoch += lin["x"]+lin["y"]+lin["z"]

            LinesStkEpoch.append(line_out)


        ### if skip_null_epoch activated, print only if valid epoch 
        if not ( np.isclose(sum_val_epoch,0) and skip_null_epoch):
            LinesStk.append(timestamp)          # stack the timestamp
            LinesStk = LinesStk + LinesStkEpoch # stack the values
            EpochUsedList.append(epoc)          # stack the epoc as dt


    ################## HEADER
    ######### SATELLITE LIST

    Satline_stk   = []
    Sigmaline_stk = []


    if force_format_c:
        nlines = 5
    else:
        div,mod = np.divmod(len(SatList),17)
        
        if div < 5:
            nlines = 5
        else:
            nlines = div

            if mod != 0:
                nlines += 1
        
        
    for i in range(nlines):
        SatLine = SatList[17*i:17*(i+1)]
        SatLineSigma = len(SatLine) * " 01"
        
        if len(SatLine) < 17:
            complem = " 00" * (17 - len(SatLine))
        else:
            complem = ""

        if i == 0:
            nbsat4line = len(SatList)
        else:
            nbsat4line = ''

        satline = "+  {:3}   ".format(nbsat4line) + "".join(SatLine) + complem + "\n"
        sigmaline = "++         0  0  0  0  0  0  0  0  0  0  0  0  0  0  0  0  0\n"
        sigmaline = "++       " + SatLineSigma + complem  + "\n"
        
        Satline_stk.append(satline)
        Sigmaline_stk.append(sigmaline)


    ######### 2 First LINES
    start_dt = conv.numpy_dt2dt(np.min(EpochUsedList))
    
    header_line1 = "#cP" + conv.dt2sp3_timestamp(start_dt,False) + "     {:3}".format(len(EpochUsedList)) + "   u+U IGSXX FIT  XXX\n"

    delta_epoch = int(utils.most_common(np.diff(EpochUsedList) * 10**-9))
    MJD  = conv.dt2MJD(start_dt)
    MJD_int = int(np.floor(MJD))
    MJD_dec = MJD - MJD_int
    gps_wwww , gps_sec = conv.dt2gpstime(start_dt,False,"gps")

    header_line2 = "## {:4} {:15.8f} {:14.8f} {:5} {:15.13f}\n".format(gps_wwww,gps_sec,delta_epoch,MJD_int,MJD_dec)


    ######### HEADER BOTTOM
    header_bottom = """%c M  cc GPS ccc cccc cccc cccc cccc ccccc ccccc ccccc ccccc
%c cc cc ccc ccc cccc cccc cccc cccc ccccc ccccc ccccc ccccc
%f  1.2500000  1.025000000  0.00000000000  0.000000000000000
%f  0.0000000  0.000000000  0.00000000000  0.000000000000000
%i    0    0    0    0      0      0      0      0         0
%i    0    0    0    0      0      0      0      0         0
/* PCV:IGSXX_XXXX OL/AL:FESXXXX  NONE     YN CLK:CoN ORB:CoN
/*     GeodeZYX Toolbox Output
/*
/*
"""


    ################## FINAL STACK

    FinalLinesStk = []

    FinalLinesStk.append(header_line1)
    FinalLinesStk.append(header_line2)
    FinalLinesStk = FinalLinesStk + Satline_stk + Sigmaline_stk
    FinalLinesStk.append(header_bottom)
    FinalLinesStk = FinalLinesStk + LinesStk + ["EOF"]

    FinalStr = "".join(FinalLinesStk)


    ### Manage the file path
    prefix_opera = prefix
    
    if not outname:
        outpath_opera = outpath
    elif outname == 'auto_old_cnv':
        week , dow = conv.dt2gpstime(start_dt)
        filename = prefix_opera + str(week) + str(dow) + '.sp3'
        outpath_opera = os.path.join(outpath,filename)
        
    elif outname == 'auto_new_cnv':
        print("ERR: not implemented yet !!!!!")
        raise Exception
        
    F = open(outpath_opera,"w+")
    F.write(FinalStr)
    
    
def write_clk(DFclk_in,outpath,
              outname=None,prefix='orb',
              header="",output_std_values=False):
    """
    Write a SP3 Clock file from an Clock DataFrame

    Parameters
    ----------
    DFclk_in : DataFrame
        Input Clock DataFrame.
    outpath : str
        The output path of the file (see also outname).
    outname : None or str, optional
        None = outpath is the full path (directory + filename) of the output.
        A string = a manual name for the file.
        'auto_old_cnv' = automatically generate the filename (old convention)
        'auto_new_cnv' = automatically generate the filename (new convention)
        The default is None.
    prefix : str, optional
        the output 3-char. name of the AC. The default is 'orb'.
    header : str, optional
        A string describing the clk file header. The default is "".
    output_std_values : bool, optional
        Add observation sigmas as the last column. The default is False.

    Returns
    -------
    The string containing the formatted clock data.
    """
    
    HEAD = header
    Row_str_stk = []

    if output_std_values:
        row_str_proto = "{:2} {:4} {:4d} {:02d} {:02d} {:02d} {:02d} {:9.6f} {:2d}   {:19.12e} {:19.12e}"
    else:
        row_str_proto = "{:2} {:4} {:4d} {:02d} {:02d} {:02d} {:02d} {:9.6f} {:2d}   {:19.12e}"
        
    for irow, row in DFclk_in.iterrows():

        if output_std_values:
            one_or_two=2
            row_str = row_str_proto.format(row["type"],row["name"],
                                           int(row["year"]),
                                           int(row["month"]),
                                           int(row["day"]),
                                           int(row["hour"]),
                                           int(row["minute"]),
                                           int(row["second"]),
                                           one_or_two,
                                           row["bias"],
                                           row["sigma"])
        else:
            one_or_two=1
            row_str = row_str_proto.format(row["type"],row["name"],
                                           int(row["year"]),
                                           int(row["month"]),
                                           int(row["day"]),
                                           int(row["hour"]),
                                           int(row["minute"]),
                                           int(row["second"]),
                                           one_or_two,
                                           row["bias"])            
        Row_str_stk.append(row_str)
    
    ## Add EOF
    Row_str_stk.append("EOF")
    
    CORPSE = "\n".join(Row_str_stk)
       
    OUT = HEAD + CORPSE
    
    ### Manage the file path
    prefix_opera = prefix
    
    if not outname:
        outpath_opera = outpath
    elif outname == 'auto_old_cnv':
        start_dt = dt.datetime(int(DFclk_in.iloc[0]["year"]),
                               int(DFclk_in.iloc[0]["month"]),
                               int(DFclk_in.iloc[0]["day"]))
        week , dow = conv.dt2gpstime(start_dt)
        filename = prefix_opera + str(week) + str(dow) + '.clk'
        outpath_opera = os.path.join(outpath,filename)
        
    elif outname == 'auto_new_cnv':
        print("ERR: not implemented yet !!!!!")
        raise Exception
        
    else:
        outpath_opera = os.path.join(outpath,outname)
        
    OUT = "END OF HEADER\n" + OUT

    with open(outpath_opera,"w+") as Fout:
        Fout.write(OUT)
        Fout.close()
    
        
    return OUT


def ine_block_mono(sat,dt_in,extra_intrvl_strt=.1,extra_intrvl_end=.4,step=300):
    """
    Write an EPOS INE block
    """
    
    Fields = ['orb____1',
    'orb____2',
    'orb____3',
    'orb____4',
    'orb____5',
    'orb____6',
    'orb___db',
    'orb_s2db',
    'orb_c2db',
    'orb_s4db',
    'orb_c4db',
    'orb___yb',
    'orb___xb',
    'orb_sixb',
    'orb_coxb',
    'orb___cr']
    
    
    mjd = np.floor(conv.dt2MJD(dt_in))
    mjd_strt = mjd - extra_intrvl_strt
    mjd_end  = mjd + extra_intrvl_end + 1
    
    Lines = []
    
    l1 =  " sat_nr  : " + sat + "\n"
    l2 =  " stepsize: {:3}  {:6.2f}\n".format(sat,step)
    
    Lines.append(l1)
    Lines.append(l2)
    
    
    for field in Fields:
        line = " {:}: {:3}  0.000000000000000E+00 {:11.5f} {:11.5f}\n".format(field,sat,mjd_strt,mjd_end)
        Lines.append(line)
        
    Lines.append(" end_sat\n")
        
    str_out = "".join(Lines)
    
    return str_out



def write_ine_dummy_file(Sat_list,dt_in,extra_intrvl_strt=.1,
             extra_intrvl_end=.4,step=300,out_file_path=None):
    """
    Write an EPOS INE dummy (empty values) file
    """

    Lines = []
    
    mjd = np.floor(conv.dt2MJD(dt_in))
    mjd_strt = mjd - extra_intrvl_strt
    mjd_end  = mjd + extra_intrvl_end + 1
    
    datestr = conv.dt2str(dt.datetime.now(),str_format='%Y/%m/%d %H:%M:%S')
    
    mjd_strt_deci = mjd_strt - np.floor(mjd_strt)
    
    
    head_proto="""%=INE 1.00 {:} NEWSE=INE+ORBCOR                                                                                 
+global
 day_info: 
 epoch   :                            {:5}  {:16.14f}
 interval:                            {:11.5f} {:11.5f}
 stepsize:      {:6.2f}
-global
+initial_orbit
"""
    head = head_proto.format(datestr,int(mjd),0,mjd_strt,mjd_end,step)
    
    Lines.append(head)
    
    for sat in Sat_list:
        Lines.append("******************************************************************\n")
        sat_str = ine_block_mono(sat,dt_in,extra_intrvl_strt,extra_intrvl_end,step)
        Lines.append(sat_str)
        Lines.append("******************************************************************\n")
    
    str_end = """-initial_orbit
%ENDINE
"""
    
    Lines.append(str_end)
         
    str_out = "".join(Lines)
    
    if out_file_path:
        with open(out_file_path,"w") as f:
            f.write(str_out)
            f.close()

    return str_out

def sp3_overlap_creator(ac_list,dir_in,dir_out,
                        suffix_out_input = None,
                        overlap_size = 7200,
                        force = False,
                        manage_missing_sats='exclude_missing_epoch',
                        eliminate_null_sat=True,
                        severe=False,
                        separated_systems_export=False,
                        first_date=None):
    """
    Generate an SP3 Orbit file with overlap based on the SP3s of the 
    days before and after
    
    Parameters
    ----------
    ac_list : list
        3-character codes of the ACs.
    dir_in : str
        where the input sp3 are.
    dir_out : str
         where the output sp3 will be outputed.
    suffix_out_input : str, optional
        last char of the 3-char. code. if None, then it is the same as input.
    overlap_size : int, optional
        Overlapsize. The default is 7200.
    force : True, optional
        force overwrite. The default is False.
    manage_missing_sats : str, optional
        'exclude_missing_day' : generate a file with only the common sat 
        between the 3 days. Thus, exclude the missing sats for a complete day
        'exclude_missing_epoch' : generate a file with only sat with full epochs
        'extrapolate' : extrapolate the missing sats based on the first/last epoch
        The default is 'exclude_missing_epoch'.
    eliminate_null_sat : bool, optional
        eliminate null sat. The default is True.
    severe : bool, optional
        raise an exception if problem. The default is False.
    separated_systems_export : bool, optional
        export different sp3 for different system. The default is False.
    first_date : datetime, optional
        exclude SP3 before this epoch

    Returns
    -------
    None.

    Note
    ----
    start/end date are not implemented
    the force option skips existing files 

    """


    Dict_Lfiles_ac = dict()

    for ac in ac_list:
        Dict_Lfiles_ac[ac] = []
        Lfile = Dict_Lfiles_ac[ac]
        
        Extlist = ["sp3","SP3","sp3.gz","SP3.gz"]
        for ext in Extlist:
            Lfile = Lfile + utils.find_recursive(dir_in,"*" + ac + "*" + ext)
        print("Nb of SP3 found for",ac,len(Lfile))
        
        if not suffix_out_input:
            suffix_out = ac
        else:
            suffix_out = ac[:2] + suffix_out_input
        
        D     = []
        WWWWD = []
            
        for sp3 in Lfile:
            #wwwwd_str = os.path.basename(sp3)[3:8]
            #D.append(conv.gpstime2dt(int(wwwwd_str[:4]),int(wwwwd_str[4:])))

            dat = conv.sp3name2dt(sp3)
            D.append(dat)
            
            
        for dat in D[1:-1]: ####if selection manuel, zip > 2lists !!!
            try:
                print("***********",ac,dat)
                
                if first_date:
                    if dat < first_date:
                        print("INFO: SKIP date",dat)
                        continue
                    
                wwwwd_str = conv.dt_2_sp3_datestr(dat).zfill(5)
            
                dat_bef = dat - dt.timedelta(days=1)
                dat_aft = dat + dt.timedelta(days=1)
                
                wwwwd_str_bef = utils.join_improved("",*conv.dt2gpstime(dat_bef)).zfill(5)
                wwwwd_str_aft = utils.join_improved("",*conv.dt2gpstime(dat_aft)).zfill(5)
                
                ###### check if exists
                dir_out_wk = os.path.join(dir_out,"wk" + str(wwwwd_str)[:4])
                utils.create_dir(dir_out_wk)
                fil_out = dir_out_wk + "/" + suffix_out  + wwwwd_str + ".sp3"
                
                if not force and os.path.isfile(fil_out):
                    print("0))",fil_out,"exists, skipping...")
                    continue


                ### *************** STEP 1 ***************
                print("1)) Search for the days before/after")                
                print("1))",dat_bef,dat_aft)
                
                p1    = utils.find_regex_in_list(wwwwd_str     + ".sp3",Lfile,True)
                p_bef = utils.find_regex_in_list(wwwwd_str_bef + ".sp3",Lfile,True)
                p_aft = utils.find_regex_in_list(wwwwd_str_aft + ".sp3",Lfile,True)

                print("1)) Files found for the days before/after")                            
                print("0b)",p_bef)
                print("01)",p1)
                print("0a)",p_aft)
            
                if not p1 or not p_bef or not p_aft:
                    print("ERROR with day",dat)
                    continue
                
                SP3     = files_rw.read_sp3(p1)
                SP3_bef = files_rw.read_sp3(p_bef)
                SP3_aft = files_rw.read_sp3(p_aft)
                
                ### Filtering to keep P only
                SP3 = SP3[SP3.type == "P"]
                SP3_bef = SP3_bef[SP3_bef.type == "P"]
                SP3_aft = SP3_aft[SP3_aft.type == "P"]
                
                
                SP3_bef = SP3_bef[SP3_bef["epoch"] < SP3["epoch"].min()]
                SP3_aft = SP3_aft[SP3_aft["epoch"] > SP3["epoch"].max()]
                
                SP3concat = pd.concat((SP3_bef,SP3,SP3_aft))
                
                dat_filter_bef = dat - dt.timedelta(seconds=overlap_size)
                dat_filter_aft = dat + dt.timedelta(seconds=overlap_size) + dt.timedelta(days=1)

                ### *************** STEP 2 ***************
                print("2)) dates of the overlap period before/after")                   
                print("2))",dat_filter_bef,dat_filter_aft)

                ### *************** STEP 3 *************** 
                print("3)) Dates of: SP3 concatenated, before, current, after")                       
                print("3))",SP3concat["epoch"].min(),SP3concat["epoch"].max())
                print("3b)",SP3_bef["epoch"].min(),SP3_bef["epoch"].max())
                print("31)",SP3["epoch"].min(),SP3["epoch"].max())
                print("3a)",SP3_aft["epoch"].min(),SP3_aft["epoch"].max())
                
                SP3concat = SP3concat[(SP3concat["epoch"] >= dat_filter_bef) & (SP3concat["epoch"] <= dat_filter_aft)]
                
                ########## HERE WE MANAGE THE MISSING SATS
                if manage_missing_sats == "exclude_missing_day":     
                    print("4))","remove missing sats -- day")                                     
                    common_sats = set(SP3_bef["sat"]).intersection(set(SP3["sat"])).intersection(set(SP3_aft["sat"]))
                    SP3concat = SP3concat[SP3concat["sat"].isin(common_sats)]
                    
                elif manage_missing_sats == "exclude_missing_epoch":
                    print("4))","remove missing sats -- epoch")      
                    nepoc = len(SP3concat["epoch"].unique())
                    SP3concat_satgrp = SP3concat.groupy("sat")
                    Good_sats = SP3concat_satgrp.count() == nepoc
                    Good_sats = Good_sats.reset_index()["sat"]
                    
                    SP3concat = SP3concat[SP3concat["sat"].isin(Good_sats)]
                    
                
                elif manage_missing_sats == "extrapolate":
                    print("4))","extrapolate missing sats ")                                     
                    for iovl,SP3_ovl in enumerate((SP3_bef,SP3_aft)):
                        if iovl == 0:
                            backward = True
                            forward  = False
                            backfor = "backward"
                        elif iovl == 1:
                            backward = False
                            forward  = True
                            backfor = "forward"
                            
                        Sats = set(SP3["sat"])
                        Sats_ovl = set(SP3_ovl["sat"])
                    
                        Sats_miss = Sats.difference(Sats_ovl)
                        if not Sats_miss:
                            continue
                        print("4a)","extrapolate missing sats",backfor,Sats_miss)                                     

                        SP3extrapo_in = SP3concat[SP3concat["sat"].isin(Sats_miss)]
                        
                        #step = utils.most_common(SP3concat["epoch"].diff().dropna())
                        #step = step.astype('timedelta64[s]').astype(np.int32)
                        step = 900
                        #print(step)
                        
                        #print("SP3extrapo_in",SP3extrapo_in)
                        
                        SP3extrapo = reffram.extrapolate_sp3_DataFrame(SP3extrapo_in,
                                                                       step=step,
                                                                       n_step=int(overlap_size/step),
                                                                       backward=backward,
                                                                       forward=forward,
                                                                       until_backward=dat_filter_bef,
                                                                       until_forward=dat_filter_aft,
                                                                       return_all=False)
                        
                        SP3concat = pd.concat((SP3concat,SP3extrapo))
                        print(SP3extrapo)

                else:
                    print("ERR: check manage_missing_sats value")
                    raise Exception
                    
                if eliminate_null_sat:
                    GoodSats = []
                    for sat in SP3concat["sat"].unique():
                        XYZvals = SP3concat[SP3concat["sat"] == sat][["x","y","z"]].sum(axis=1)
                        
                        V = np.sum(np.isclose(XYZvals,0)) / len(XYZvals)
                                            
                        if V < 0.50:
                            GoodSats.append(sat)
                        else:
                            print("6) eliminate because null position",sat)
                        
                    SP3concat = SP3concat[SP3concat["sat"].isin(GoodSats)]

                ### *************** STEP 7 ***************           
                print("7))","Start/End Epoch of the concatenated file ")                                     
                print("7))",SP3concat["epoch"].min(),SP3concat["epoch"].max())

                #### All systems        
                print("8)) outputed file")
                print(fil_out)
                write_sp3(SP3concat,fil_out)
                
                #### system separated
                if False:
                    for sys in SP3concat["const"].unique():
                        try:
                            SP3concat_sys = SP3concat[SP3concat["const"] == sys]
                            fil_out_sys = dir_out_wk + "/" + suffix_out[:2] + sys.lower() + wwwwd_str.zfill(5) + ".sp3"
                            print("9)) outputed file")
                            print(fil_out_sys)
                            write_sp3(SP3concat_sys,fil_out_sys)
                        except:
                            continue
            
            except KeyboardInterrupt:
                raise KeyboardInterrupt
                
            except Exception as e:
                if severe:
                    print("WARN:",e)
                    raise e
                else:
                    print("WARN: Error",e,"but no severe mode, continue...")
                    continue


    """
    sort_wrt="site" or "site_num"
    
    soln_in_DF
    use soln AND pt information in the input DataFrame
    """
    


def write_epos_sta_coords(DF_in,file_out,sort_wrt="site",
                          no_time_limit_for_first_period = True,
                          no_time_limit_for_last_period = True,
                          soln_in_DF=True):
    """
    Write an EPOS coordinate file

    Parameters
    ----------
    DF_in : DataFrame
        Input Orbit DataFrame.
    file_out : str
        The output path of the file.
    sort_wrt : bool, optional
        Sort the values with respect to a DF column. 
        The default is "site".
    no_time_limit_for_first_period : bool, optional
        No time limit for the first period. 
        The default is True.
    no_time_limit_for_last_period : bool, optional
        No time limit for the last period. 
        The default is True.
    soln_in_DF : bool, optional
        Soln in DF. 
        The default is True.

    Returns
    -------
    None.

    """
    
    DF_work = DF_in.sort_values([sort_wrt,"MJD_start"])

    Stat_lines_blk_stk = []

    generic_header = """+info
 FLATTENING                  298.2550
 MAJOR_AXIS              6378140.0000
 REFERENCE_FRAME                IGS14
 NUMBER_OF_STATIONS             {:5d}
 REF_MJD                        {:5d}
-info
"""

    generic_header = generic_header.format(len(DF_work["site_num"].unique()),
                                           int(utils.most_common(DF_work["MJD_ref"])))

    Stat_lines_blk_stk.append(generic_header)

    Stat_lines_blk_stk.append("+station_coordinates")

    for site in DF_work[sort_wrt].unique():

        Stat_lines_blk_stk.append("*------------------------- ---- ----- -beg- -end- -**- ------------------------------------------------\n*")

        DF_SiteBlock = DF_work[DF_work[sort_wrt] == site]
        
        DF_SiteBlock.reset_index(inplace=True)

        for i_l ,(_ , l) in enumerate(DF_SiteBlock.iterrows()):

            if soln_in_DF:
                iope = int(l["soln"])
                pt = l["pt"]
            else:
                iope = i_l + 1
                pt = "A"
            
            if no_time_limit_for_first_period and i_l == 0:
                MJD_start = 0
            else:
                MJD_start = l["MJD_start"]
                                            
            if no_time_limit_for_last_period and (i_l+1) == len(DF_SiteBlock):
                MJD_end = 0
            else:
                MJD_end = l["MJD_end"]
                

            line_site_fmt = " SITE            m {:4d}  {:1d} {:} {:5d} {:5d} {:5d} {:}   {:}  {:1d}      LOG_CAR       LOG_CAR"
            line_valu_fmt = " POS_VEL:XYZ     m {:4d}  {:1d} {:+15.4f} {:+15.4f} {:+15.4f}      {:+6.4f} {:+6.4f} {:+6.4f}"
            line_sigm_fmt = " SIG_PV_XYZ      m {:4d}  {:1d} {:+15.4f} {:+15.4f} {:+15.4f}      {:+6.4f} {:+6.4f} {:+6.4f}"

            line_site = line_site_fmt.format(int(l["site_num"]),
                                             int(iope),
                                             l["tecto_plate"].upper(),
                                             int(l["MJD_ref"]),
                                             int(MJD_start),
                                             int(MJD_end),
                                             l["site"],
                                             pt,
                                             int(iope))
            
            line_valu = line_valu_fmt.format(int(l["site_num"]),
                                             int(iope),
                                             l["x"],
                                             l["y"],
                                             l["z"],
                                             l["Vx"],
                                             l["Vy"],
                                             l["Vz"])
            
            line_sigm = line_sigm_fmt.format(int(l["site_num"]),
                                             int(iope),
                                             l["sx"],
                                             l["sy"],
                                             l["sz"],
                                             l["sVx"],
                                             l["sVy"],
                                             l["sVz"])

            Stat_lines_blk_stk.append(line_site)
            Stat_lines_blk_stk.append(line_valu)
            Stat_lines_blk_stk.append(line_sigm)
            Stat_lines_blk_stk.append("*")

    Stat_lines_blk_stk.append("-station_coordinates")

    final_str = "\n".join(Stat_lines_blk_stk)


    with open(file_out,"w+") as f:
        f.write(final_str)

    return final_str



def write_sndy_light_dat(ts_in,outdir,outprefix):
    """ Not properly implemented """
    fil = open(os.path.join(outdir,outprefix),'w+')
    if isinstance(ts_in,TimeSeriePoint):
        if ts_in.initype() == 'FLH':
            for pt in ts_in.pts:
                lin = ' '.join([str(e) for e in [pt.F , pt.L , pt.H , pt.T , pt.sF , pt.sL , pt.sH ]])
                fil.write(lin + '\n')
    elif isinstance(ts_in,TimeSerieObs):
        if ts_in.typeobs == 'RPY':
            for att in ts_in.obs:
                lin = ' '.join([str(e) for e in [att.R , att.P , att.Y , att.T , att.Q.w , att.Q.x , att.Q.y , att.Q.z ]])
                fil.write(lin + '\n')
    fil.close()<|MERGE_RESOLUTION|>--- conflicted
+++ resolved
@@ -71,15 +71,12 @@
     SP3_DF_wrk = SP3_DF_in.sort_values(["epoch","sat"])
 
     EpochRawList  = SP3_DF_wrk["epoch"].unique()
-<<<<<<< HEAD
     SatList    = sorted(SP3_DF_wrk["sat"].unique())
-=======
     SatList    = list(sorted(SP3_DF_wrk["sat"].unique()))
     ## SatList    = list(reversed(SatList)) 
     #### PS 210721
     #### reversed bc the sats are sorted ascending=False, but why???
     #### to have G before E ??
->>>>>>> 2be93ec9
     SatListSet = set(SatList)
     EpochUsedList = []
     
