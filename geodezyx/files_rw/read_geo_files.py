--- conflicted
+++ resolved
@@ -45,16 +45,8 @@
 from geodezyx import *                   # Import the GeodeZYX modules
 from geodezyx.externlib import *         # Import the external modules
 from geodezyx.megalib.megalib import *   # Import the legacy modules names
-<<<<<<< HEAD
-from geodezyx import utils,re
-import linecache
-
-#import geodezyx.megalib.geodetik as geok
-
-=======
 
 ##########  END IMPORT  ##########
->>>>>>> 6e044c72
 
 
 
@@ -276,14 +268,10 @@
         # The analisys center that will be used
 
 
-<<<<<<< HEAD
-    Obs: this function need to be improved to read also the values of UTC and etc. So far reads only the Pole rates.
-=======
     # Returns
     # -------
     # out1 :  pandas table
         # Returns a panda table format with the data extracted from the file.
->>>>>>> 6e044c72
 
     # Obs: this function need to be improved to read also the values of UTC and etc. So far reads only the Pole rates. 
 
@@ -300,19 +288,12 @@
         # dt_delivery = conv.posix2dt(0)
 
 
-<<<<<<< HEAD
-    le = open(caminho_arq, 'r')
-    letudo = le.readlines()
-    le.close()
-    tamanho = len(letudo)
-
-=======
     # le = open(caminho_arq, 'r')
     # letudo = le.readlines()
     # le.close()
     # tamanho = len(letudo) 
->>>>>>> 6e044c72
-
+
+    
 
     # numeros = ['0','1','2','3','4','5','6','7','8','9']
 
@@ -344,136 +325,6 @@
                 # if Lines[i].split()[0] == '-SOLUTION/ESTIMATE':
                     # marker = False
 
-<<<<<<< HEAD
-                if utils.contains_word(Lines[i],'XPO') and marker:
-                    Doy = (Lines[i][30:33])
-                    Year = (Lines[i][27:29])
-                    Pref_year = '20'
-                    Year = int(Pref_year+Year)
-                    Date = conv.doy2dt(Year,Doy)
-                    XPO = float(Lines[i][47:68])*(10**-3)
-                    XPO_std = float(Lines[i][69:80])*(10**-3)
-                    XPO_stk.append(XPO)
-                    XPO_std_stk.append(XPO_std)
-                    MJD_stk.append(conv.jd_to_mjd(conv.date_to_jd(Date.year,Date.month,Date.day)))
-
-                if utils.contains_word(Lines[i],'YPO') and marker:
-                    Doy = (Lines[i][30:33])
-                    Year = str(Lines[i][27:29])
-                    Pref_year = '20'
-                    Year = int(Pref_year+Year)
-                    Date = conv.doy2dt(Year,Doy)
-                    YPO = float(Lines[i][47:68])*(10**-3)
-                    YPO_std = float(Lines[i][69:80])*(10**-3)
-                    YPO_stk.append(YPO)
-                    YPO_std_stk.append(YPO_std)
-                    MJD_stk.append(conv.jd_to_mjd(conv.date_to_jd(Date.year,Date.month,Date.day)))
-
-                if utils.contains_word(Lines[i],'LOD') and marker:
-                    Doy = (Lines[i][30:33])
-                    Year = str(Lines[i][27:29])
-                    Pref_year = '20'
-                    Year = int(Pref_year+Year)
-                    Date = conv.doy2dt(Year,Doy)
-                    LOD = float(Lines[i][47:68])*(10**+4)
-                    LOD_std = float(Lines[i][69:80])*(10**+4)
-                    LOD_stk.append(LOD)
-                    LOD_std_stk.append(LOD_std)
-                    MJD_stk.append(conv.jd_to_mjd(conv.date_to_jd(Date.year,Date.month,Date.day)))
-
-        MJD = list(set(MJD_stk))
-        if len(LOD_stk) == 0:
-                LOD_stk = ['0']*len(MJD)
-                LOD_std_stk = ['0']*len(MJD)
-
-        for i in range(len(MJD)):
-
-            ERP_data = [ac, MJD[i], XPO_stk[i], YPO_stk[i], 0, LOD_stk[i], XPO_std_stk[i], YPO_std_stk[i],
-                     0, LOD_std_stk[i], 0, 0, 0, 0, 0, 0, 0, dt_delivery]
-            ERP.append(ERP_data)
-
-
-
-    if ac in ('COD','cod','com', 'cof', 'grg', 'mit', 'sio'):
-        for i in range(tamanho+1):
-            linhaatual = linecache.getline(caminho_arq, i)
-            if linhaatual[0:1] in numeros:
-                ERP_data = linhaatual.split()
-                for j in range(len(ERP_data)):
-                    ERP_data[j] = float(ERP_data[j])
-                ERP_data.insert(0,ac)
-                ERP_data[2] =  ERP_data[2]*(10**-6)
-                ERP_data[3] =  ERP_data[3]*(10**-6)
-                ERP_data[13] = ERP_data[13]*(10**-6)
-                ERP_data[14] = ERP_data[14]*(10**-6)
-                del ERP_data[17:]
-                ERP_data.append(dt_delivery)
-
-                ERP.append(ERP_data)
-
-
-
-    if ac in ('wum','grg','esa', 'mit', 'ngs', 'sio'):
-        for i in range(tamanho+1):
-            linhaatual = linecache.getline(caminho_arq, i)
-            if linhaatual[0:1] in numeros:
-                ERP_data = linhaatual.split()
-                for j in range(len(ERP_data)):
-                    ERP_data[j] = float(ERP_data[j])
-                ERP_data.insert(0,ac)
-                ERP_data[2] =  ERP_data[2]*(10**-6)
-                ERP_data[3] =  ERP_data[3]*(10**-6)
-                ERP_data[13] = ERP_data[13]*(10**-6)
-                ERP_data[14] = ERP_data[14]*(10**-6)
-                ERP_data.append(dt_delivery)
-
-                ERP.append(ERP_data)
-
-#
-    if ac in ('gbm', 'gfz'):
-        for i in range(tamanho+1):
-            linhaatual = linecache.getline(caminho_arq, i)
-            if linhaatual[0:1] in numeros:
-                ERP_data = linhaatual.split()
-                for j in range(len(ERP_data)):
-                    ERP_data[j] = float(ERP_data[j])
-                ERP_data.insert(0,ac)
-                ERP_data[2] =  ERP_data[2]*(10**-6)
-                ERP_data[3] =  ERP_data[3]*(10**-6)
-                ERP_data[13] = ERP_data[13]*(10**-6)
-                ERP_data[14] = ERP_data[14]*(10**-6)
-                ERP_data.append(dt_delivery)
-
-                ERP.append(ERP_data)
-
-
-    header = []
-    if ac in ('emr'):
-        for i in range(tamanho+1):
-            linhaatual = linecache.getline(caminho_arq, i)
-            if linhaatual == 'EOP  SOLUTION':
-                del ERP_data[:]
-                header = ['EOP  SOLUTION']
-            if linhaatual[0:1] in numeros and 'EOP  SOLUTION' in header:
-                ERP_data = linhaatual.split()
-                for j in range(len(ERP_data)):
-                    ERP_data[j] = float(ERP_data[j])
-                ERP_data.insert(0,ac)
-                ERP_data[2] =  ERP_data[2]*(10**-6)
-                ERP_data[3] =  ERP_data[3]*(10**-6)
-                ERP_data[13] = ERP_data[13]*(10**-6)
-                ERP_data[14] = ERP_data[14]*(10**-6)
-                del ERP_data[17:]
-                ERP_data.append(dt_delivery)
-
-                ERP.append(ERP_data)
-
-    Erp_end = pd.DataFrame(ERP, columns=['AC','MJD','X-P', 'Y-P', 'UT1UTC(UT1 -TAI)','LOD','S-X','S-Y','S-UT','S-LD',
-                                         'NR', 'NF', 'NT',
-                                         'X-RT','Y-RT','S-XR','S-YR',
-                                         'Delivered_date'])
-    return Erp_end
-=======
                 # if utils.contains_word(Lines[i],'XPO') and marker:
                     # Doy = (Lines[i][30:33])
                     # Year = (Lines[i][27:29])
@@ -603,7 +454,6 @@
                                          # 'X-RT','Y-RT','S-XR','S-YR',
                                          # 'Delivered_date'])
     # return Erp_end
->>>>>>> 6e044c72
 
 
 
@@ -633,7 +483,7 @@
     epoch_as_pd_index : bool
         if True, the index of the output dataframe contains
         if False, it contains generic integer indexs
-
+        
     km_conv_coef : float
         a conversion coefficient to change the units
         to get meters : 10**3
@@ -931,119 +781,6 @@
     """
     step in seconds
     """
-<<<<<<< HEAD
-    ################## MAIN DATA
-    LinesStk = []
-
-
-    SP3_DF_in.sort_values(["epoch","sat"],inplace=True)
-
-    EpochList  = SP3_DF_in["epoch"].unique()
-    SatList    = sorted(SP3_DF_in["sat"].unique())
-    SatListSet = set(SatList)
-
-    for epoc in EpochList:
-        SP3epoc   = pd.DataFrame(SP3_DF_in[SP3_DF_in["epoch"] == epoc])
-        ## Missing Sat
-        MissingSats = SatListSet.difference(set(SP3epoc["sat"]))
-
-        for miss_sat in MissingSats:
-            miss_line = SP3epoc.iloc[0].copy()
-            miss_line["sat"]   = miss_sat
-            miss_line["const"] = miss_sat[0]
-            miss_line["x"]     = 0.000000
-            miss_line["y"]     = 0.000000
-            miss_line["z"]     = 0.000000
-            miss_line["clk"]   = 999999.999999
-
-            SP3epoc = SP3epoc.append(miss_line)
-
-        SP3epoc.sort_values("sat",inplace=True)
-        timestamp = geok.dt2sp3_timestamp(geok.numpy_dt2dt(epoc)) + "\n"
-
-        LinesStk.append(timestamp)
-
-        linefmt = "P{:}{:14.6f}{:14.6f}{:14.6f}{:14.6f}\n"
-
-
-        for ilin , lin in SP3epoc.iterrows():
-            line_out = linefmt.format(lin["sat"],lin["x"],lin["y"],lin["z"],lin["clk"])
-
-            LinesStk.append(line_out)
-
-
-
-    ################## HEADER
-    ######### SATELLITE LIST
-
-    Satline_stk   = []
-    Sigmaline_stk = []
-
-    for i in range(5):
-        SatLine = SatList[17*i:17*(i+1)]
-        if len(SatLine) < 17:
-            complem = " 00" * (17 - len(SatLine))
-        else:
-            complem = ""
-
-        if i == 0:
-            nbsat4line = len(SatList)
-        else:
-            nbsat4line = ''
-
-        satline = "+  {:3}   ".format(nbsat4line) + "".join(SatLine) + complem + "\n"
-        sigmaline = "++         0  0  0  0  0  0  0  0  0  0  0  0  0  0  0  0  0\n"
-
-        Satline_stk.append(satline)
-        Sigmaline_stk.append(sigmaline)
-
-
-    ######### 2 First LINES
-    start_dt = geok.numpy_dt2dt(EpochList.min())
-
-    header_line1 = "#cP" + geok.dt2sp3_timestamp(start_dt,False) + "     {:3}".format(len(EpochList)) + "   u+U IGSXX FIT  XXX\n"
-
-    delta_epoch = int(utils.most_common(np.diff(EpochList) * 10**-9))
-    MJD  = conv.dt2MJD(start_dt)
-    MJD_int = int(np.floor(MJD))
-    MJD_dec = MJD - MJD_int
-    gps_wwww , gps_sec = conv.dt2gpstime(start_dt,False,"gps")
-
-    header_line2 = "## {:4} {:15.8f} {:14.8f} {:5} {:15.13f}\n".format(gps_wwww,gps_sec,delta_epoch,MJD_int,MJD_dec)
-
-
-    ######### HEADER BOTTOM
-    header_bottom = """%c G  cc GPS ccc cccc cccc cccc cccc ccccc ccccc ccccc ccccc
-%c cc cc ccc ccc cccc cccc cccc cccc ccccc ccccc ccccc ccccc
-%f  1.2500000  1.025000000  0.00000000000  0.000000000000000
-%f  0.0000000  0.000000000  0.00000000000  0.000000000000000
-%i    0    0    0    0      0      0      0      0         0
-%i    0    0    0    0      0      0      0      0         0
-/* PCV:IGSXX_XXXX OL/AL:FESXXXX  NONE     YN CLK:CoN ORB:CoN
-/*     GeodeZYX Toolbox Output
-/*
-/*
-"""
-
-
-    ################## FINAL STACK
-
-    FinalLinesStk = []
-
-    FinalLinesStk.append(header_line1)
-    FinalLinesStk.append(header_line2)
-    FinalLinesStk = FinalLinesStk + Satline_stk + Sigmaline_stk
-    FinalLinesStk.append(header_bottom)
-    FinalLinesStk = FinalLinesStk + LinesStk + ["EOF"]
-
-    FinalStr = "".join(FinalLinesStk)
-
-    F = open(outpath,"w+")
-    F.write(FinalStr)
-
-def clk_decimate(file_in,file_out,step=5):
-=======
->>>>>>> 6e044c72
 
     Fin = open(file_in)
 
@@ -1453,7 +1190,7 @@
                     XPO_std_stk.append(XPO_std)
                     MJD_stk.append(conv.dt2MJD(Date))
                     #MJD_stk.append(cmg.jd_to_mjd(cmg.date_to_jd(Date.year,Date.month,Date.day)))
-
+                    
                 if utils.contains_word(Lines[i],'YPO') and marker:
                     # Doy = (Lines[i][30:33])
                     # Year = (Lines[i][27:29])
@@ -1468,7 +1205,7 @@
                     MJD_stk.append(conv.dt2MJD(Date))
                     #MJD_stk.append(cmg.jd_to_mjd(cmg.date_to_jd(Date.year,Date.month,Date.day)))
 
-
+                    
                 if utils.contains_word(Lines[i],'LOD') and marker:
                     # Doy = (Lines[i][30:33])
                     # Year = (Lines[i][27:29])
@@ -1975,33 +1712,33 @@
         Clean_list = sorted(list(set(Start_List + End_list)))
         Clean_list = [e for e in Clean_list if e != dt.datetime(1970, 1, 1, 0, 0)]
         return Clean_list
-
+    
 ############### Reading Tropospheric ################################################
 def read_snx_trop(snxfile,dataframe_output=True):
     """
     Read troposphere solutions from Troposphere SINEX
     """
-
+    
     STAT , epoc = [] , []
     tro , stro , tgn , stgn , tge , stge = [] , [] , [] , [] , [] , []
-
+    
     flagtrop = False
-
+    
     for line in open(snxfile,"r",encoding = "ISO-8859-1"):
 
         if re.compile('TROP/SOLUTION').search(line):
             flagtrop = not flagtrop
             continue
-
+        
         if line[0] == ' ':
             fields = line.split()
         else:
             continue
-
+        
         if flagtrop ==True:
-
+            
             STAT.append(fields[0].upper())
-
+            
             if not ':' in fields[1]:
                 epoc.append(conv.convert_partial_year(fields[1]))
             else:
@@ -2010,7 +1747,7 @@
                 doy = int(date_elts_lis[1])
                 sec = int(date_elts_lis[2])
                 epoc.append(conv.doy2dt(yy,doy,seconds=sec))
-
+                
             if len(fields) == 8:
                 tro.append(np.nan if '*' in fields[2] else fields[2])
                 stro.append(np.nan if '*' in fields[3] else fields[3])
@@ -2018,7 +1755,7 @@
                 stgn.append(np.nan if '*' in fields[5] else fields[5])
                 tge.append(np.nan if '*' in fields[6] else fields[6])
                 stge.append(np.nan if '*' in fields[7] else fields[7])
-
+                            
             elif len(fields) == 4:
                 tro.append(np.nan if '*' in fields[2] else fields[2])
                 stro.append(np.nan if '*' in fields[3] else fields[3])
@@ -2026,7 +1763,7 @@
                 stgn.append(np.nan)
                 tge.append(np.nan)
                 stge.append(np.nan)
-
+                
             else:
                 tro.append(np.nan)
                 stro.append(np.nan)
@@ -2034,51 +1771,51 @@
                 stgn.append(np.nan)
                 tge.append(np.nan)
                 stge.append(np.nan)
-
+    
     outtuple = \
     list(zip(*sorted(zip(STAT , epoc , tro , stro , tgn , stgn , tge , stge))))
-
+    
     if dataframe_output:
         return Tropsinex_DataFrame(outtuple)
-
+                
 def Tropsinex_DataFrame(read_sinex_result):
      """
       General description
 
         Parameters
         ----------
-        read_sinex_result :
+        read_sinex_result : 
             List values from read_snx_trop function
-
+                    
         Returns
         -------
-        DF_Sinex :
+        DF_Sinex : 
             troposphere information from SINEX in Dataframe
-
+            
      """
      DF_Sinex = pd.DataFrame.from_records(list(read_sinex_result)).transpose()
      colnam = ['STAT','epoc','tro','stro','tgn','stgn','tge','stge']
      DF_Sinex.columns = colnam
      cols_numeric = ['tro','stro','tgn','stgn','tge','stge']
      DF_Sinex[cols_numeric] = DF_Sinex[cols_numeric].apply(pd.to_numeric, errors='coerce')
-
+     
      return DF_Sinex
 
 def read_bernese_trp(trpfile):
     """
     This function reads tropospheric solution in TRP format from Bernese
     GNSS software
-
+    
     Parameter
     ----------
     trpfile:
         Filename of TRP file from Bernese
-
+    
     Return
     ----------
     DF:
         Tropospheric solutions from Bernese in Dataframe
-
+    
     Notes
     ----------
         Written by Chaiyaporn Kitpracha
@@ -2102,13 +1839,13 @@
             headers[8] = 'second'
             flagtrop = True
             continue
-
+        
         if flagtrop and not line == '\n':
             fields = line.split()
             field.append(fields)
         else:
             continue
-
+        
     DF = pd.DataFrame(field,columns=headers)
     DF['dt'] = pd.to_datetime(DF[['year','month','day','hour','minute','second']])
     cols_num = ['MOD_U', 'CORR_U', 'SIGMA_U', 'TOTAL_U', 'CORR_N', 'SIGMA_N','CORR_E', 'SIGMA_E']
@@ -2116,6 +1853,7 @@
     DF.drop(['year','month','day','hour','minute','second'], axis=1,inplace=True)
     return DF
 
+  
 
 def read_rinex_met(metfile):
     """
@@ -2176,4 +1914,5 @@
 
 
 
+
  
