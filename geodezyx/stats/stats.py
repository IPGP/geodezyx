--- conflicted
+++ resolved
@@ -829,18 +829,11 @@
 
     diff = data - med
     MZS = 0.6745 * np.abs(diff) / MAD
-<<<<<<< HEAD
 
     MZS[np.isnan(MZS)] = threshold * 10 ### makes a threshold virtually higher for NaN
     boolbad = MZS < threshold
 
-=======
-    MZS[np.isnan(MZS)] = threshold * 10
-    boolbad = MZS < threshold
-    # print(MZS)
-    MZS[np.isnan(MZS)] = seuil * 10
-    boolbad = MZS < seuil
->>>>>>> b92d144a
+
     dataout = data[boolbad]
     nbout = float(sum(boolbad))
     ratio = (nbinp-nbout)/nbinp
