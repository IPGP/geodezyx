--- conflicted
+++ resolved
@@ -135,8 +135,6 @@
                       'D2': 0.0}
                 
     elif sens_id == 158073 or sens_id == "T3":
-<<<<<<< HEAD
-=======
         ### for the 1st OBSCOM      
         dic_coeffs = {'U0':5.798999,
                       'Y1':-3874.954,
@@ -154,7 +152,6 @@
                       'T5':0}
         
     elif sens_id == 158073999 or sens_id == "T3gross": ### 999 suffix = gross
->>>>>>> e5004a20
         ### for the 1st OBSCOM      
         dic_coeffs = {'U0':5.799,
                       'Y1':-3874.95,
@@ -188,11 +185,8 @@
                       'T4':158.4542 ,
                       'T5':0        }
     
-<<<<<<< HEAD
-    elif sens_id == 158076 or sens_id == "T2":
-=======
+
     elif sens_id == 158076999 or sens_id == "T2gross": ### 999 suffix = gross
->>>>>>> e5004a20
         ### for the 2nd OBSCOM (T2)
         dic_coeffs = {'U0':5.76527  ,
                       'Y1':-3994.58 ,
