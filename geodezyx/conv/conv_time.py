--- conflicted
+++ resolved
@@ -1134,14 +1134,10 @@
         week_floor    = np.floor(gpsweekdec_in)
         week_dec_part = gpsweekdec_in - week_floor 
         
-<<<<<<< HEAD
-        dt_out = gpstime2dt(week_floor,week_dec_part * 7. *86400.,
-                            dow_input = False, output_time_scale = output_time_scale)
-=======
+
         dt_out = gpstime2dt(week_floor,week_dec_part * 7 *86400,
                             dow_input = False, 
                             output_time_scale = output_time_scale)
->>>>>>> ee927689
         return dt_out
     
 
