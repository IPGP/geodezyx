#!/usr/bin/env python3
# -*- coding: utf-8 -*-
"""
Created on Tue Jul  9 09:23:54 2019

@author: Chaiyaporn Kitpracha
"""

########## BEGIN IMPORT ##########
#### External modules
import matplotlib.pyplot as plt
import numpy as np
import pandas as pd
import re

#### geodeZYX modules
from geodezyx import conv
from geodezyx import files_rw
from geodezyx import stats
from geodezyx import time_series

#### Import star style
from geodezyx import *                   # Import the GeodeZYX modules
from geodezyx.externlib import *         # Import the external modules
from geodezyx.megalib.megalib import *   # Import the legacy modules names

<<<<<<< HEAD
##########  END IMPORT  ##########
=======

from geodezyx import np,conv,re,df

def PWV_conversion(zwd,Tm):
    """
    This function convert from Zenith Wet delay to Precipitate Water Vapor (PWV)
    
    Parameters
    ----------
    zwd :
        Zenith wet delay in meters
    Tm:
        Mean temperature of troposphere
        
    Returns
    ----------
    PWV :
        Precipitate Water Vapor in mm
        
    Sources
    ----------
    Solution and Constant k2' k3 from Atmospheric effects in Space Geodesy Chapter 3.
    """
    k1 = 77.689
    k2 = 71.2952
    Md = 28.965 / 100 # g/mol -> kg/mol
    Mw = 18.016 / 100 # g/mol -> kg/mol
    k2d = k2 - (k1*(Mw/Md))
    k3 = 375463
    R = 8.3143
    Rhow = 999.97
    
    CF = 10e6 * Mw / (Rhow * R * (k2d + (k3/Tm))) 
    PWV = CF* zwd * 1000
    return np.round(PWV,2)

def Tm_bevis(Ts):
    """
    This function determines mean temperature based on surface temperature using Bevis equation
    
    Parameters
    ----------
    Ts:
        Surface temperature in Kelvin
    Returns
    ----------
    Tm:
        Mean temperature in Kevlin
    Sources
    ----------
    Atmospheric effects in Space Geodesy Chapter 3.
    """
    
    Tm = 70.2 + 0.72*Ts
    return np.round(Tm,2)
>>>>>>> 14e8630c

def trop_saast(p,dlat,hell,t=0,e=0,mode="dry"):
    """
    This subroutine determines the zenith total delay based on the equation by Saastamoinen (1972) as refined by Davis et al. (1985)

    Parameters
    ----------
    p :
        pressure in hPa

    dlat :
        ellipsoidal latitude in radians 
        
    t :
         temperature in Celcius
         
    e : 
         water vapor pressure in hPa
                
    hell :
         ellipsoidal height in meters
         
    mode :
         dry, wet or total
         
    Returns
    ----------
    res :
        zenith total delay in m (depend on mode) 
    
    Source
    ----------
     c Reference:
     Saastamoinen, J., Atmospheric correction for the troposphere and 
     stratosphere in radio ranging of satellites. The use of artificial 
     satellites for geodesy, Geophys. Monogr. Ser. 15, Amer. Geophys. Union, 
     pp. 274-251, 1972.
     Davis, J.L, T.A. Herring, I.I. Shapiro, A.E.E. Rogers, and G. Elgered, 
     Geodesy by Radio Interferometry: Effects of Atmospheric Modeling Errors 
     on Estimates of Baseline Length, Radio Science, Vol. 20, No. 6, 
     pp. 1593-1607, 1985.
    
    """
    f = 1-0.00266*np.cos(2*dlat) - 0.00000028*hell # calculate denominator f
    t = t + 273.15 #convert celcius to kelvin 
    if mode == "dry":
        res = 0.0022768*p/f
    elif mode == "wet":
        res = (0.22768e-2) * ((0.1255e+4)+(t+0.5e-1)) * (e/t)
    elif mode == "total":
        zhd = 0.0022768*p/f
        zwd = (0.22768e-2) * ((0.1255e+4)+(t+0.5e-1)) * (e/t)
        res = zhd + zwd
        
    return np.round(res,4)

def read_grid_gpt(grid_name,cols=64):
    grid = np.loadtxt(grid_name,usecols=range(cols),comments="%",dtype=float)
    return grid

def calc_stand_ties_gpt3(epoc, lat_ref , lon_ref , h_ref , lat_rov , lon_rov , h_rov ,grid,unit="mm"):
    """
    Determine standard atmospheric ties from meteological information from GPT3 with analytical equation from Teke et al. (2011)
    
    Parameters:
    ----------
        epoc : 
            time in Python datetime
        lat_ref : 
            Latitude of Ref. station
        lat_rov : 
            Latitude of Rov. station
        h_ref : 
            Height of Ref. station
        h_rov : 
            Height of Rov. station
        grid_file : 
            meteological grid file
        unit : 
            in meters (m) or milimeters (mm)
        
    Return:
    ----------
        ties : 
            Standard ties of total delay in milimeters or meters
        
    """
    
    
    met_ref = gpt3(epoc,lat_ref,lon_ref,h_ref,grid)
    
    p0 , t0 , e0  = met_ref[0] , met_ref[1] , met_ref[4] 
    t0 = t0 + 273.15 #convert to Kelvin
    
    p = p0 * np.float_power(1 - ( -0.0065 * (h_rov-h_ref) / (t0) ) , 9.80665 / ( -0.0065 * 287.058 ))
    dZHD = 0.0022768*(p - p0) / ( 1 - (0.00266*np.cos(2 * lat_ref)) - 0.28e-6*h_ref)
    dZWD = ((-2.789*e0) / t0**2 ) * (( 5383 / t0) -0.7803) * (-0.0065 * (h_rov - h_ref))
    
    if unit == "m":
        return np.round(dZHD+dZWD,4)
    elif unit == "mm":
        return np.round(dZHD+dZWD * 1000,4)

def gpt3(dtin,lat,lon,h_ell,C,it=0):
    
   
    """ 
    This subroutine determines pressure, temperature, temperature lapse rate, 
    mean temperature of the water vapor, water vapour pressure, hydrostatic 
    and wet mapping function coefficients ah and aw, water vapour decrease
    factor, geoid undulation and empirical tropospheric gradients for 
    specific sites near the earth's surface.
    It is based on a 5 x 5 degree external grid file ('gpt3_5.grd') with mean
    values as well as sine and cosine amplitudes for the annual and
    semiannual variation of the coefficients.
    
    Parameters:
    ----------  
    dtin : 
        datatime in Python datetime object
    
    lat:   
        ellipsoidal latitude in radians [-pi/2:+pi/2]
    
    lon:   
        longitude in radians [-pi:pi] or [0:2pi]
    
    h_ell: 
        ellipsoidal height in m
    
    it:    
        case 1 no time variation but static quantities, case 0 with time variation (annual and semiannual terms)
           
    Returns:
    ----------    
    p:    
        pressure in hPa  
    
    T:    
        temperature in degrees Celsius 
    
    dT:   
        temperature lapse rate in degrees per km
    
    Tm:   
        mean temperature weighted with the water vapor in degrees Kelvin 
    
    e:    
        water vapour pressure in hPa 
    
    ah:   
        hydrostatic mapping function coefficient at zero height (VMF3) 
    
    aw:   
        wet mapping function coefficient (VMF3) 
    
    la:   
        water vapour decrease factor 
    
    undu: 
        geoid undulation in m 
    
    Gn_h: 
        hydrostatic north gradient in m 
    
    Ge_h: 
        hydrostatic east gradient in m 
    
    Gn_w: 
        wet north gradient in m 
    
    Ge_w: 
        wet east gradient in m 
    
    Notes
    ----------
        Modified for Python by Chaiyaporn Kitpracha
        
    Source
    ----------    
        (c) Department of Geodesy and Geoinformation, Vienna University of
        Technology, 2017
      
        The copyright in this document is vested in the Department of Geodesy and
        Geoinformation (GEO), Vienna University of Technology, Austria. This document
        may only be reproduced in whole or in part, or stored in a retrieval
        system, or transmitted in any form, or by any means electronic,
        mechanical, photocopying or otherwise, either with the prior permission
        of GEO or in accordance with the terms of ESTEC Contract No.
        4000107329/12/NL/LvH.
        
        D. Landskron, J. Böhm (2018), VMF3/GPT3: Refined Discrete and Empirical Troposphere Mapping Functions, 
        J Geod (2018) 92: 349., doi: 10.1007/s00190-017-1066-2. 
        Download at: https://link.springer.com/content/pdf/10.1007%2Fs00190-017-1066-2.pdf
    """
    lat = np.array(lat)
    lon = np.array(lon)
    h_ell = np.array(h_ell)
    # Extract data from grid
    p_grid    = C[:,2:7]          # pressure in Pascal
    T_grid    = C[:,7:12]         # temperature in Kelvin
    Q_grid    = C[:,12:17]/1000   # specific humidity in kg/kg
    dT_grid   = C[:,17:22]/1000   # temperature lapse rate in Kelvin/m
    u_grid    = C[:,22]           # geoid undulation in m
    Hs_grid   = C[:,23]           # orthometric grid height in m
    ah_grid   = C[:,24:29]/1000   # hydrostatic mapping function coefficient, dimensionless
    aw_grid   = C[:,29:34]/1000   # wet mapping function coefficient, dimensionless
    la_grid   = C[:,34:39]           # water vapor decrease factor, dimensionless
    Tm_grid   = C[:,39:44]        # mean temperature in Kelvin
    Gn_h_grid = C[:,44:49]/100000    # hydrostatic north gradient in m
    Ge_h_grid = C[:,49:54]/100000    # hydrostatic east gradient in m
    Gn_w_grid = C[:,54:59]/100000    # wet north gradient in m
    Ge_w_grid = C[:,59:64]/100000    # wet east gradient in m
    
    # Convert from datetime to doy 
    doy = float(conv.dt2doy(dtin)) + conv.dt2fracday(dtin)
    
    # determine the GPT3 coefficients

    # mean gravity in m/s**2
    gm = 9.80665
    # molar mass of dry air in kg/mol
    dMtr = 28.965e-3
    # universal gas constant in J/K/mol
    Rg = 8.3143
    
    # factors for amplitudes
    if it==1: # then  constant parameters
        cosfy = 0
        coshy = 0
        sinfy = 0
        sinhy = 0
    else:
        cosfy = np.cos(doy/365.25*2*np.pi)   # coefficient for A1
        coshy = np.cos(doy/365.25*4*np.pi)   # coefficient for B1
        sinfy = np.sin(doy/365.25*2*np.pi)   # coefficient for A2
        sinhy = np.sin(doy/365.25*4*np.pi)   # coefficient for B2
    
    nstat = lat.size
    
    # initialization
    p    = np.zeros([nstat , 1])
    T    = np.zeros([nstat , 1])
    dT   = np.zeros([nstat , 1])
    Tm   = np.zeros([nstat , 1])
    e    = np.zeros([nstat , 1])
    ah   = np.zeros([nstat , 1])
    aw   = np.zeros([nstat , 1])
    la   = np.zeros([nstat , 1])
    undu = np.zeros([nstat , 1])
    Gn_h = np.zeros([nstat , 1])
    Ge_h = np.zeros([nstat , 1])
    Gn_w = np.zeros([nstat , 1])
    Ge_w = np.zeros([nstat , 1])
        
    if lon < 0:
        plon = (lon + 2*np.pi)*180/np.pi
    else:
        plon = lon*180/np.pi
        
    ppod = (-lat + np.pi/2)*180/np.pi
    
    ipod = np.floor(ppod+1) 
    ilon = np.floor(plon+1)
    
    # changed for the 1 degree grid
    diffpod = (ppod - (ipod - 0.5))
    difflon = (plon - (ilon - 0.5))
    
    if ipod == 181:
        ipod = 180
        
    if ilon == 361:
        ilon = 1

    if ilon == 0:
        ilon = 360
    
    indx = np.zeros(4)
    indx[0] = (ipod - 1)*360 + ilon
   
    # near the poles: nearest neighbour interpolation, otherwise: bilinear
    # with the 1 degree grid the limits are lower and upper
    bilinear = 0
    if ppod > 0.5 and ppod < 179.5:
           bilinear = 1
    
    
    
    if bilinear == 0:
        ix = int(indx[0]) - 1
        
        # transforming ellipsoidal height to orthometric height
        undu = u_grid[ix]
        hgt = h_ell-undu
            
        # pressure, temperature at the height of the grid
        T0 = T_grid[ix,0] + T_grid[ix,1]*cosfy + T_grid[ix,2]*sinfy + T_grid[ix,3]*coshy + T_grid[ix,4]*sinhy
        p0 = p_grid[ix,0] + p_grid[ix,1]*cosfy + p_grid[ix,2]*sinfy + p_grid[ix,3]*coshy + p_grid[ix,4]*sinhy
         
        # specific humidity
        Q = Q_grid[ix,0] + Q_grid[ix,1]*cosfy + Q_grid[ix,2]*sinfy + Q_grid[ix,3]*coshy + Q_grid[ix,4]*sinhy
            
        # lapse rate of the temperature
        dT = dT_grid[ix,0] + dT_grid[ix,1]*cosfy + dT_grid[ix,2]*sinfy + dT_grid[ix,3]*coshy + dT_grid[ix,4]*sinhy 

        # station height - grid height
        redh = hgt - Hs_grid[ix]

        # temperature at station height in Celsius
        T = T0 + dT*redh - 273.15
        
        # temperature lapse rate in degrees / km
        dT = dT*1000

        # virtual temperature in Kelvin
        Tv = T0*[1+0.6077*Q]
        
        c = gm*dMtr/[Rg*Tv]
        
        # pressure in hPa
        p = [p0*np.exp[-c*redh]]/100
        
            
        # hydrostatic and wet coefficients ah and aw 
        ah = ah_grid[ix,0] + ah_grid[ix,2]*cosfy + ah_grid[ix,3]*sinfy + ah_grid[ix,4]*coshy + ah_grid[ix,5]*sinhy
        aw = aw_grid[ix,0] + aw_grid[ix,2]*cosfy + aw_grid[ix,3]*sinfy + aw_grid[ix,4]*coshy + aw_grid[ix,5]*sinhy
        
        # water vapour decrease factor la
        la = la_grid[ix,0] + \
                la_grid[ix,1]*cosfy + la_grid[ix,2]*sinfy + \
                la_grid[ix,3]*coshy + la_grid[ix,4]*sinhy 
        
        # mean temperature Tm
        Tm = Tm_grid[ix,0] + \
                Tm_grid[ix,1]*cosfy + Tm_grid[ix,2]*sinfy + \
                Tm_grid[ix,3]*coshy + Tm_grid[ix,4]*sinhy
            
        # north and east gradients [total, hydrostatic and wet]
        Gn_h = Gn_h_grid[ix,0] + Gn_h_grid[ix,1]*cosfy + Gn_h_grid[ix,2]*sinfy + Gn_h_grid[ix,3]*coshy + Gn_h_grid[ix,4]*sinhy
        Ge_h = Ge_h_grid[ix,0] + Ge_h_grid[ix,1]*cosfy + Ge_h_grid[ix,2]*sinfy + Ge_h_grid[ix,3]*coshy + Ge_h_grid[ix,4]*sinhy
        Gn_w = Gn_w_grid[ix,0] + Gn_w_grid[ix,1]*cosfy + Gn_w_grid[ix,2]*sinfy + Gn_w_grid[ix,3]*coshy + Gn_w_grid[ix,4]*sinhy
        Ge_w = Ge_w_grid[ix,0] + Ge_w_grid[ix,1]*cosfy + Ge_w_grid[ix,2]*sinfy + Ge_w_grid[ix,3]*coshy + Ge_w_grid[ix,4]*sinhy
        
        # water vapor pressure in hPa
        e0 = Q*p0/[0.622+0.378*Q]/100 # on the grid
        e = e0*(100*p/p0)**(la+1)   # on the station height - (14] Askne and Nordius, 1987
        
    else:
        ipod1 = ipod + 1*np.sign(diffpod)
        ilon1 = ilon + 1*np.sign(difflon)
       
        # changed for the 1 degree grid
        if ilon1 == 361:
            ilon1 = 1
        
        if ilon1 == 0:
            ilon1 = 360
        
        # get the number of the line
        # changed for the 1 degree grid
        indx[1] = (ipod1 - 1)*360 + ilon  # along same longitude
        indx[2] = (ipod  - 1)*360 + ilon1 # along same polar distance
        indx[3] = (ipod1 - 1)*360 + ilon1 # diagonal
        indx = indx.astype(int)
        indx = indx - 1
       
        # transforming ellipsoidal height to orthometric height: Hortho = -N + Hell
        undul = u_grid[indx]
        hgt = h_ell-undul
        
        # pressure, temperature at the height of the grid
        T0 = T_grid[indx,0] + T_grid[indx,1]*cosfy + T_grid[indx,2]*sinfy + T_grid[indx,3]*coshy + T_grid[indx,4]*sinhy
        p0 = p_grid[indx,0] + p_grid[indx,1]*cosfy + p_grid[indx,2]*sinfy + p_grid[indx,3]*coshy + p_grid[indx,4]*sinhy
        
        # humidity
        Ql = Q_grid[indx,0] + Q_grid[indx,1]*cosfy + Q_grid[indx,2]*sinfy + Q_grid[indx,3]*coshy + Q_grid[indx,4]*sinhy
        
        # reduction = stationheight - gridheight
        Hs1 = Hs_grid[indx]
        redh = hgt - Hs1
        
        # lapse rate of the temperature in degree / m
        dTl = dT_grid[indx,0] + dT_grid[indx,1]*cosfy + dT_grid[indx,2]*sinfy + dT_grid[indx,3]*coshy + dT_grid[indx,4]*sinhy
        
        # temperature reduction to station height
        Tl = T0 + dTl * redh - 273.15
        
        # virtual temperature
        Tv = T0 *(1+0.6077*Ql)
        c = gm*dMtr / (Rg*Tv)
        
        # pressure in hPa
        pl = (p0 *np.exp(-c * redh))/100
        
        # hydrostatic and wet coefficients ah and aw
        ahl = ah_grid[indx,0] + ah_grid[indx,1]*cosfy + ah_grid[indx,2]*sinfy + ah_grid[indx,3]*coshy + ah_grid[indx,4]*sinhy
        awl = aw_grid[indx,0] + aw_grid[indx,1]*cosfy + aw_grid[indx,2]*sinfy + aw_grid[indx,3]*coshy + aw_grid[indx,4]*sinhy
        
        # water vapour decrease factor la
        lal = la_grid[indx,0] + la_grid[indx,1]*cosfy + la_grid[indx,2]*sinfy + la_grid[indx,3]*coshy + la_grid[indx,4]*sinhy
        
        # mean temperature of the water vapor Tm
        Tml = Tm_grid[indx,0] + Tm_grid[indx,1]*cosfy + Tm_grid[indx,2]*sinfy + Tm_grid[indx,3]*coshy + Tm_grid[indx,4]*sinhy
        
        # north and east gradients [total, hydrostatic and wet]
        Gn_hl = Gn_h_grid[indx,0] + Gn_h_grid[indx,1]*cosfy + Gn_h_grid[indx,2]*sinfy + Gn_h_grid[indx,3]*coshy + Gn_h_grid[indx,4]*sinhy
        Ge_hl = Ge_h_grid[indx,0] + Ge_h_grid[indx,1]*cosfy + Ge_h_grid[indx,2]*sinfy + Ge_h_grid[indx,3]*coshy + Ge_h_grid[indx,4]*sinhy
        Gn_wl = Gn_w_grid[indx,0] + Gn_w_grid[indx,1]*cosfy + Gn_w_grid[indx,2]*sinfy + Gn_w_grid[indx,3]*coshy + Gn_w_grid[indx,4]*sinhy
        Ge_wl = Ge_w_grid[indx,0] + Ge_w_grid[indx,1]*cosfy + Ge_w_grid[indx,2]*sinfy + Ge_w_grid[indx,3]*coshy + Ge_w_grid[indx,4]*sinhy
        
        # water vapor pressure in hPa
        e0 = Ql *p0 /(0.622+0.378*Ql)/100 # on the grid
        el =  e0 * (100 *pl /p0)**(lal+1)  # on the station height - [14] Askne and Nordius, 1987
            
        dnpod1 = abs(diffpod) # distance nearer point
        dnpod2 = 1 - dnpod1   # distance to distant point
        dnlon1 = abs(difflon)
        dnlon2 = 1 - dnlon1
        
        # pressure
        R1 = dnpod2*pl[0]+dnpod1*pl[1]
        R2 = dnpod2*pl[2]+dnpod1*pl[3]
        p = dnlon2*R1+dnlon1*R2
            
        # temperature
        R1 = dnpod2*Tl[0]+dnpod1*Tl[1]
        R2 = dnpod2*Tl[2]+dnpod1*Tl[3]
        T = dnlon2*R1+dnlon1*R2
        
        # temperature in degree per km
        R1 = dnpod2*dTl[0]+dnpod1*dTl[1]
        R2 = dnpod2*dTl[2]+dnpod1*dTl[3]
        dT = (dnlon2*R1+dnlon1*R2)*1000
            
        # water vapor pressure in hPa
        R1 = dnpod2*el[0]+dnpod1*el[1]
        R2 = dnpod2*el[2]+dnpod1*el[3]
        e = dnlon2*R1+dnlon1*R2
            
        # ah and aw
        R1 = dnpod2*ahl[0]+dnpod1*ahl[1]
        R2 = dnpod2*ahl[2]+dnpod1*ahl[3]
        ah = dnlon2*R1+dnlon1*R2
        R1 = dnpod2*awl[0]+dnpod1*awl[1]
        R2 = dnpod2*awl[2]+dnpod1*awl[3]
        aw = dnlon2*R1+dnlon1*R2
        
        # undulation
        R1 = dnpod2*undul[0]+dnpod1*undul[1]
        R2 = dnpod2*undul[2]+dnpod1*undul[3]
        undu = dnlon2*R1+dnlon1*R2
        
        # water vapor decrease factor la
        R1 = dnpod2*lal[0]+dnpod1*lal[1]
        R2 = dnpod2*lal[2]+dnpod1*lal[3]
        la = dnlon2*R1+dnlon1*R2
        
        # gradients
        R1 = dnpod2*Gn_hl[0]+dnpod1*Gn_hl[1]
        R2 = dnpod2*Gn_hl[2]+dnpod1*Gn_hl[3]
        Gn_h = (dnlon2*R1 + dnlon1*R2)
        R1 = dnpod2*Ge_hl[0]+dnpod1*Ge_hl[1]
        R2 = dnpod2*Ge_hl[2]+dnpod1*Ge_hl[3]
        Ge_h = (dnlon2*R1 + dnlon1*R2)
        R1 = dnpod2*Gn_wl[0]+dnpod1*Gn_wl[1]
        R2 = dnpod2*Gn_wl[2]+dnpod1*Gn_wl[3]
        Gn_w = (dnlon2*R1 + dnlon1*R2)
        R1 = dnpod2*Ge_wl[0]+dnpod1*Ge_wl[1]
        R2 = dnpod2*Ge_wl[2]+dnpod1*Ge_wl[3]
        Ge_w = (dnlon2*R1 + dnlon1*R2)
        
        # mean temperature of the water vapor Tm
        R1 = dnpod2*Tml[0]+dnpod1*Tml[1]
        R2 = dnpod2*Tml[2]+dnpod1*Tml[3]
        Tm = dnlon2*R1+dnlon1*R2
    
    soln = [np.round(p,3),np.round(T,3),np.round(dT,3),np.round(Tm,3),np.round(e,3), \
            np.round(ah,3),np.round(aw,3),np.round(la,3),np.round(undu,3),np.round(Gn_h,3),np.round(Ge_h,3), \
            np.round(Gn_w,3),np.round(Ge_w,3)]   
    return soln

def gpt2_5(mjd,lat,lon,HELL,IT,VEC):
    """
     (c) Department of Geodesy and Geoinformation, Vienna University of
     Technology, 2013
    
     The copyright in this document is vested in the Department of Geodesy and
     Geoinformation (GEO), Vienna University of Technology, Austria. This document
     may only be reproduced in whole or in part, or stored in a retrieval
     system, or transmitted in any form, or by any means electronic,
     mechanical, photocopying or otherwise, either with the prior permission
     of GEO or in accordance with the terms of ESTEC Contract No.
     4000107329/12/NL/LvH.
     ---
    
     This subroutine determines pressure, temperature, temperature lapse rate, 
     mean temperature of the water vapor, water vapour pressure, hydrostatic 
     and wet mapping function coefficients ah and aw, water vapour decrease
     factor and geoid undulation for specific sites near the Earth surface.
     It is based on a 5 x 5 degree external grid file ('gpt2_5.grd') with mean
     values as well as sine and cosine amplitudes for the annual and
     semiannual variation of the coefficients.
     
     The hydrostatic mapping function coefficients have to be used with the
     height dependent Vienna Mapping Function 1 (vmf_ht.f) because the
     coefficients refer to zero height.
    
     Example 1 (Vienna, 2 August 2012, with time variation):
    
     dmjd = 56141.d0
     dlat(1) = 48.20d0*pi/180.d0
     dlon(1) = 16.37d0*pi/180.d0
     hell(1) = 156.d0
     nstat = 1
     it = 0
    
     output:
     p = 1002.56 hPa
     T = 22.12 deg Celsius
     dT = -6.53 deg / km
     Tm = 281.11 K
     e = 16.72 hPa
     ah = 0.0012647
     aw = 0.0005726
     la = 2.6964
     undu = 44.06 m
    
     Example 2 (Vienna, 2 August 2012, without time variation, i.e. constant values):
    
     dmjd = 56141.d0
     dlat(1) = 48.20d0*pi/180.d0
     dlon(1) = 16.37d0*pi/180.d0
     hell(1) = 156.d0
     nstat = 1
     it = 1
    
     output:
     p = 1003.49 hPa
     T = 11.95 deg Celsius
     dT = -5.47 deg / km
     Tm = 273.00 K
     e = 10.23 hPa
     ah = 0.0012395
     aw = 0.0005560
     la = 2.6649
     undu = 44.06 m
    
     Klemens Lagler, 2 August 2012
     Johannes Boehm, 6 August 2012, revision
     Klemens Lagler, 21 August 2012, epoch change to January 1 2000
     Johannes Boehm, 23 August 2012, adding possibility to determine constant field
     Johannes Boehm, 27 December 2012, reference added
     Johannes Boehm, 10 January 2013, correction for dlat = -90 degrees
      (problem found by Changyong He)
     Johannes Boehm, 21 May 2013, bug with dmjd removed (input parameter dmjd was replaced
     unintentionally; problem found by Dennis Ferguson)
     Gregory Pain,   17 June 2013, adding water vapour decrease factor la
     Gregory Pain,   01 July 2013, adding mean temperature Tm
     Gregory Pain,   30 July 2013, changing the method to calculate the water vapor partial pressure (e)
     Gregory Pain,   31 July 2013, correction for (dlat = -90 degrees, dlon = 360 degrees)
     Johannes Boehm, 27 December 2013, copyright notice added 
     Johannes Boehm, 25 August 2014, reference changed to Boehm et al. in GPS
     Solutions
    
    Source
    ----------
         J. Böhm, G. Möller, M. Schindelegger, G. Pain, R. Weber, Development of an 
         improved blind model for slant delays in the troposphere (GPT2w),
         GPS Solutions, 2014, doi:10.1007/s10291-014-0403-7
    Notes:
         Modified for Python by: Chaiyaporn Kitpracha
         
    Parameters:
    ----------
    mjd:  
         modified Julian date (scalar, only one epoch per call is possible)
     
    lat:  
         ellipsoidal latitude in degrees 
     
    lon:  
         longitude in degrees
     
    HELL:  
         ellipsoidal height in m 
     
    IT:    
         case 1: no time variation but static quantities
    case 0: with time variation (annual and semiannual terms)
    
    VEC:
        GPT2 grid data in numpy array size 5 x 5 degree ('gpt2_5.grd')
     
    Returns:
    ----------
     p:    
         pressure in hPa 
     
     T:    
         temperature in degrees Celsius 
        
     dT:
         temperature lapse rate in degrees per km
     
     e:    
         water vapour pressure in hPa
     
     undu: 
         geoid undulation in m
     
    """
    GM = 9.80665
    DMTR = 28.965e-3
    RG = 8.3143
    
    DLAT = lat*np.pi/180
    DLON = lon*np.pi/180
    
    DMJD1= mjd - 51544.5
    if IT==1:
        COSFY = 0;
        COSHY = 0;
        SINFY = 0;
        SINHY = 0;
    else:
        COSFY = np.cos(DMJD1/365.25*2*np.pi)
        COSHY = np.cos(DMJD1/365.25*4*np.pi)
        SINFY = np.sin(DMJD1/365.25*2*np.pi)
        SINHY = np.sin(DMJD1/365.25*4*np.pi)
    
    PGRID = VEC[0:2592,2:7]
    TGRID = VEC[0:2592,7:12]
    QGRID = VEC[0:2592,12:17] / 1000
    DTGRID = VEC[0:2592,17:22] / 1000
    U = VEC[0:2592,22]
    HS = VEC[0:2592,23]
    
    
    if DLON < 0:
        PLON = (DLON+2*np.pi)*180/np.pi
    else:
        PLON = DLON*180/np.pi 

    PPOD = (-DLAT + np.pi/2)*180/np.pi
    
    IPOD = np.floor((PPOD+5)/5)
    ILON = np.floor((PLON+5)/5)
    
    DIFFPOD = (PPOD - (IPOD*5 - 2.5))/5
    DIFFLON = (PLON - (ILON*5 - 2.5))/5
    
    if IPOD == 37:
        IPOD = 36
        
    INDX=np.zeros(4)
    INDX[0] = (IPOD - 1)*72 + ILON
    IBILINEAR = 0
    
    if PPOD > 2.5 and PPOD < 177.5:
        IBILINEAR =1

    if IBILINEAR == 0:
        UNDU=0.0
        IX = INDX[0] -1 
        UNDU = U[IX]
        HGT = HELL-UNDU
        
        T0 = TGRID[IX,0] + TGRID[IX,1]*COSFY + TGRID[IX,2]*SINFY + TGRID[IX,3]*COSHY + TGRID[IX,4]*SINHY
        P0 = PGRID[IX,0] + PGRID[IX,1]*COSFY + PGRID[IX,2]*SINFY + PGRID[IX,3]*COSHY + PGRID[IX,4]*SINHY
        Q = QGRID[IX,0] + QGRID[IX,1]*COSFY + QGRID[IX,2]*SINFY + QGRID[IX,3]*COSHY + QGRID[IX,4]*SINHY
        DT = DTGRID[IX,0] + DTGRID[IX,1]*COSFY + DTGRID[IX,2]*SINFY + DTGRID[IX,3]*COSHY + DTGRID[IX,4]*SINHY 
        
        REDH = HGT - HS[IX]
        T = T0 + DT*REDH - 273.15
        DT = DT * 1000
        TV = T0 * (1 + 0.6077*Q)
        C = GM * DMTR / (RG*TV)
        P = (P0*np.exp(-C*REDH))/100
        E = (Q*P)/(0.622 + 0.378*Q)
    else:
        IPOD1 = IPOD + 1*np.sign(DIFFPOD)
        ILON1 = ILON + 1*np.sign(DIFFLON)
        if ILON1 == 73:
            ILON1 = 1
    
        if ILON1 == 0:
            ILON1 = 72
            
        INDX[1] = (IPOD1 - 1)*72 + ILON;
        INDX[2] = (IPOD  - 1)*72 + ILON1;
        INDX[3] = (IPOD1 - 1)*72 + ILON1;
        
        INDX = INDX.astype(int)
        UNDUL=np.zeros(4)
        QL = np.zeros(4)
        DTL = np.zeros(4)
        TL = np.zeros(4)
        PL = np.zeros(4)
        
        INDX = INDX - 1
        
        for L in range(0,4):  
            UNDUL[L] = U[INDX[L]]
            HGT = HELL-UNDUL[L]
            T0 = TGRID[INDX[L],0] + TGRID[INDX[L],1]*COSFY + TGRID[INDX[L],2]*SINFY + TGRID[INDX[L],3]*COSHY + TGRID[INDX[L],4]*SINHY
            P0 = PGRID[INDX[L],0] + PGRID[INDX[L],1]*COSFY + PGRID[INDX[L],2]*SINFY + PGRID[INDX[L],3]*COSHY + PGRID[INDX[L],4]*SINHY
            QL[L] = QGRID[INDX[L],0] + QGRID[INDX[L],1]*COSFY + QGRID[INDX[L],2]*SINFY + QGRID[INDX[L],3]*COSHY + QGRID[INDX[L],4]*SINHY
            HS1 = HS[INDX[L]]
            REDH = HGT - HS1
            
            DTL[L] = DTGRID[INDX[L],0] + DTGRID[INDX[L],1]*COSFY + DTGRID[INDX[L],2]*SINFY + DTGRID[INDX[L],3]*COSHY + DTGRID[INDX[L],4]*SINHY 
            
<<<<<<< HEAD
     """
     DF_Sinex = df.DataFrame.from_records(list(read_sinex_result)).transpose()
     colnam = ['STAT','epoc','tro','stro','tgn','stgn','tge','stge']
     DF_Sinex.columns = colnam
     cols_numeric = ['tro','stro','tgn','stgn','tge','stge']
     DF_Sinex[cols_numeric] = DF_Sinex[cols_numeric].apply(df.to_numeric, errors='coerce')
     
     return DF_Sinex



####################### Compare troposphere delay  ####################################################
def compare_trop_ties(input_file,STA1,STA2,coord_file="",grid_met="",apply_ties=False,mode="DF",mode_coor="sinex",coord_t="static"):
    """
    Calculate differences of tropospheric delay and gradients between selected stations (Atmospheric ties)
    Args  :
          sinex_file : troposphere solutions from sinex
          STA1 : Reference station
          STA2 : Rover station
          coord_file : Station coordinates file path
          grid_met : Grid file for meteological information from Global Pressture Temperature (GPT)
          apply_ties : Apply height coorections from standard ties (Default No)
          mode : data in DataFrame (DF) or SINEX (SINEX) (Default DataFrame)
          mode_coor : Coordinates file format in SINEX or EPOS or DataFrame format (Argruments : sinex , epos , df)
          coord_t : static (default) or kinematic
    Return :
         trop_diff : difference of tropospheric delay and gradients between selected stations (Atmospheric ties)
                     and uncertainty of atmospheric ties and gradients ties
    """

    if mode == "SINEX":
        trop_pd = read_snx_trop(input_file)
    elif mode == "DF":
        trop_pd = input_file
    else:
        import sys
        print("No this option for troposphere solution")
        sys.exit()

    trop_ref = trop_pd[trop_pd.STAT == STA1]
    trop_rov = trop_pd[trop_pd.STAT == STA2]

    if trop_ref.empty:
        print("No solution for "+STA1+" Reference station")
        return None,None

    if trop_rov.empty:
        print("No solution for "+STA2+" Rover station")
        return None,None

    diff_pd = pd.merge(trop_ref,trop_rov,how='outer',on='epoc')
    diff_pd = diff_pd.dropna()
    # Tropospheric ties
    diff_pd['Trop_ties'] = diff_pd['tro_x'] - diff_pd['tro_y']
    diff_pd['STrop_ties'] = np.nan # add blank column before input values
    diff_pd['STrop_ties'] = diff_pd.apply(lambda x: np.round(np.sqrt(x.stro_x**2 + x.stro_y**2),2),axis=1)

    # North gradients ties
    diff_pd['Ngra_ties'] = diff_pd['tgn_x'] - diff_pd['tgn_y']
    diff_pd['SNgra_ties'] = np.nan # add blank column before input values
    diff_pd['SNgra_ties'] = diff_pd.apply(lambda x: np.round(np.sqrt(x.stgn_x**2 + x.stgn_y**2),2),axis=1)

    # East gradients ties
    diff_pd['Egra_ties'] = diff_pd['tge_x'] - diff_pd['tge_y']
    diff_pd['SEgra_ties'] = np.nan # add blank column before input values
    diff_pd['SEgra_ties'] = diff_pd.apply(lambda x: np.round(np.sqrt(x.stge_x**2 + x.stge_y**2),2),axis=1)

     # Apply height corrections from Standard ties
    if apply_ties == True:

        if isinstance(grid_met,str):
            import sys
            print("Please read grid file before use this function")
            sys.exit()

        if mode_coor == "epos" and coord_t == "static":
            coord = files_rw.read_epos_sta_coords_mono(coord_file)
            # Extract coordinates Ref station in Lat. Lon. height
            coord_ref = coord[coord.site==STA1]
            lat_ref , lon_ref , h_ref = conv.XYZ2GEO(coord_ref.x,coord_ref.y,coord_ref.z,False)
            # Extract coordinates Rov station in Lat. Lon. height
            coord_rov = coord[coord.site==STA2]
            lat_rov , lon_rov , h_rov = conv.XYZ2GEO(coord_rov.x,coord_rov.y,coord_rov.z,False)

            #Merge coordinates results
            coord_res = time_series.merge(coord_ref,coord_rov,how='outer',on='MJD_ref')
            coord_res['lat_ref'] , coord_res['lon_ref'] , coord_res['h_ref'] = float(lat_ref) , float(lon_ref) , float(h_ref)
            coord_res['lat_rov'] , coord_res['lon_rov'] , coord_res['h_rov'] = float(lat_rov) , float(lon_rov) , float(h_rov)

            #drop unnecessary column
            coord_res = coord_res.drop([ 'site_num_x', 'tecto_plate_x', 'MJD_start_x',
                                        'MJD_end_x', 'Vx_x',
                                        'Vy_x', 'Vz_x', 'sVx_x', 'sVy_x', 'sVz_x', 'site_num_y',
                                        'tecto_plate_y', 'MJD_start_y', 'MJD_end_y', 'Vx_y', 'Vy_y', 'Vz_y', 'sVx_y', 'sVy_y',
                                        'sVz_y'],axis=1)

        elif mode_coor == "sinex" and coord_t == "static":
            coord = files_rw.read_sinex(coord_file,True)
             # Extract coordinates Ref station in Lat. Lon. height
            coord_ref = coord[coord.STAT==STA1]
            lat_ref , lon_ref , h_ref = conv.XYZ2GEO(coord_ref.x,coord_ref.y,coord_ref.z,False)
            # Extract coordinates Rov station in Lat. Lon. height
            coord_rov = coord[coord.STAT==STA2]
            lat_rov , lon_rov , h_rov = conv.XYZ2GEO(coord_rov.x,coord_rov.y,coord_rov.z,False)

            #Merge coordinates results
            coord_res = pd.merge(coord_ref,coord_rov,how='outer',on='epoc')
            coord_res['lat_ref'] , coord_res['lon_ref'] , coord_res['h_ref'] = float(lat_ref) , float(lon_ref) , float(h_ref)
            coord_res['lat_rov'] , coord_res['lon_rov'] , coord_res['h_rov'] = float(lat_rov) , float(lon_rov) , float(h_rov)

             #drop unnecessary columns
            coord_res = coord_res.drop(['AC_x', 'soln_x', 'vx_x', 'vy_x', 'vz_x', 'svx_x', 'svy_x', 'svz_x', 'start_x',
                                       'end_x', 'AC_y', 'soln_y', 'vx_y', 'vy_y', 'vz_y', 'svx_y', 'svy_y', 'svz_y',
                                       'start_y', 'end_y'],axis=1)

        elif mode_coor == "epos" and coord_t == "kinematic":
            coord = files_rw.read_epos_sta_kinematics(coord_file)
            # Extract coordinates Ref station in Lat. Lon. height
            coord_ref = coord[coord.site==STA1.lower()]
            f_x_ref , f_y_ref , f_z_ref = interpolator_with_extrapolated(coord_ref.MJD_epo,coord_ref.x,coord_ref.y,coord_ref.z)
            x_ref_new = f_x_ref(conv.dt2MJD(diff_pd.epoc))
            y_ref_new = f_y_ref(conv.dt2MJD(diff_pd.epoc))
            z_ref_new = f_z_ref(conv.dt2MJD(diff_pd.epoc))
            lat_ref , lon_ref , h_ref = geok.XYZ2GEO(x_ref_new,y_ref_new,z_ref_new,False)

            # Extract coordinates Rov station in Lat. Lon. height
            coord_rov = coord[coord.site==STA2.lower()]
            f_x_rov , f_y_rov , f_z_rov = interpolator_with_extrapolated(coord_rov.MJD_epo,coord_rov.x,coord_rov.y,coord_rov.z)
            x_rov_new = f_x_rov(conv.dt2MJD(diff_pd.epoc))
            y_rov_new = f_y_rov(conv.dt2MJD(diff_pd.epoc))
            z_rov_new = f_z_rov(conv.dt2MJD(diff_pd.epoc))
            lat_rov , lon_rov , h_rov = conv.XYZ2GEO(x_rov_new,y_rov_new,z_rov_new,False)

            diff_pd['lat_ref'] , diff_pd['lon_ref'] , diff_pd['h_ref'] = lat_ref , lon_ref , h_ref
            diff_pd['lat_rov'] , diff_pd['lon_rov'] , diff_pd['h_rov'] = lat_rov , lon_rov , h_rov

            #Merge coordinates results
            coord_res = diff_pd[['STAT_x','STAT_y','epoc','lat_ref','lon_ref','h_ref','lat_rov','lon_rov','h_rov']].copy()
            coord_res = coord_res.rename(index=str,columns={"STAT_x":"STAT_ref","STAT_y":"STAT_rov"})
        else:
            import sys
            print("No this option for coordinates")
            sys.exit()
        #Extract standard ties

        grid = grid_met
        if coord_t == "kinematic":
            diff_pd['stand_ties'] = diff_pd.apply(lambda x: calc_stand_ties(x['epoc'], x.lat_ref , x.lon_ref , x.h_ref,x.lat_rov , x.lon_rov , x.h_rov,grid),axis=1)
        elif coord_t == "static":
            diff_pd['stand_ties'] = diff_pd.apply(lambda x: calc_stand_ties(x['epoc'], float(lat_ref) , float(lon_ref) , float(h_ref) , float(lat_rov) , float(lon_rov) , float(h_rov),grid),axis=1)


        diff_pd['Trop_ties_corr'] = diff_pd.apply(lambda x: x['tro_x'] - (x['tro_y']+x['stand_ties']),axis=1)

    #drop unnecessary column
    if coord_t == "kinematic":
        diff_pd = diff_pd.drop(['tro_x', 'stro_x', 'tgn_x', 'stgn_x', 'tge_x', 'stge_x','tro_y', 'stro_y', 'tgn_y', 'stgn_y', 'tge_y','stge_y','lat_ref','lon_ref','h_ref','lat_rov','lon_rov','h_rov'],axis=1)
    else:
        diff_pd = diff_pd.drop(['tro_x', 'stro_x', 'tgn_x', 'stgn_x', 'tge_x', 'stge_x','tro_y', 'stro_y', 'tgn_y', 'stgn_y', 'tge_y','stge_y'],axis=1)

    #Change column name of station
    diff_pd = diff_pd.rename(index=str,columns={"STAT_x":"STAT_ref","STAT_y":"STAT_rov"})

    return diff_pd,coord_res

def stat_summary_trop_ties(df):
    wmean_no_ties = np.round(np.average(df.Trop_ties,weights = 1/df.STrop_ties),3)
    wmean_wt_ties = np.round(np.average(df.Trop_ties_corr,weights = 1/df.STrop_ties),3)
    rms_mean_no_ties = np.round(stats.rms_mean(df.Trop_ties),3)
    rms_mean_wt_ties = np.round(stats.rms_mean(df.Trop_ties_corr),3)

    return [wmean_no_ties,wmean_wt_ties,rms_mean_no_ties,rms_mean_wt_ties]
=======
            TL[L] = T0 + DTL[L]*REDH - 273.15
            TV = T0*(1+0.6077*QL[L])
            C = GM*DMTR/(RG*TV)
            PL[L] = (P0*np.exp(-C*REDH))/100
        
        DNPOD1 = np.absolute(DIFFPOD)
        DNPOD2 = 1 - DNPOD1
        DNLON1 = np.absolute(DIFFLON)
        DNLON2 = 1 - DNLON1
        
        
        R1 = DNPOD2*PL[0]+DNPOD1*PL[1]
        R2 = DNPOD2*PL[2]+DNPOD1*PL[3]
        P = DNLON2*R1+DNLON1*R2
        
        R1 = DNPOD2*TL[0]+DNPOD1*TL[1]
        R2 = DNPOD2*TL[2]+DNPOD1*TL[3]
        T = DNLON2*R1+DNLON1*R2
        
        R1 = DNPOD2*DTL[0]+DNPOD1*DTL[1]
        R2 = DNPOD2*DTL[2]+DNPOD1*DTL[3]
        DT = (DNLON2*R1+DNLON1*R2)*1000
        
        R1 = DNPOD2*QL[0]+DNPOD1*QL[1]
        R2 = DNPOD2*QL[2]+DNPOD1*QL[3]
        Q = DNLON2*R1+DNLON1*R2
        E = (Q*P)/(0.622+0.378*Q)
        
        R1 = DNPOD2*UNDUL[0]+DNPOD1*UNDUL[1]
        R2 = DNPOD2*UNDUL[2]+DNPOD1*UNDUL[3]
        UNDU = DNLON2*R1+DNLON1*R2
    return round(P,2),round(T,2),round(DT,2),round(E,2),round(UNDU,2)
>>>>>>> 14e8630c

def vmf1(ah,aw,dt,dlat,zd):
    """
    This subroutine determines the VMF1 (Vienna Mapping Functions 1) for specific sites.
    
    Parameters
    ----------
    ah:
        hydrostatic coefficient a
    aw:
        wet coefficient a
    dt:
        datetime in python datetime
    dlat:
        ellipsoidal latitude in radians
    zd:
        zenith distance in radians
        
    Return
    ----------
    vmf1h:
        hydrostatic mapping function
    vmf1w:
        wet mapping function
    
    Reference
    ----------
    Boehm, J., B. Werl, H. Schuh (2006), Troposphere mapping functions for GPS and very long baseline interferometry 
    from European Centre for Medium-Range Weather Forecasts operational analysis data, 
    J. Geoph. Res., Vol. 111, B02406, doi:10.1029/2005JB003629.
    
    Notes
    ----------
    Written by Johannes Boehm, 2005 October 2
    
    Translated to python by Chaiyaporn Kitpracha
    """
    
    pi = 3.14159265359
    dmjd = conv.dt2MJD(dt)
    doy = dmjd  - 44239.0 + 1 - 28
    
    bh = 0.0029
    c0h = 0.062
    
    if dlat < 0:
        phh  = pi
        c11h = 0.007
        c10h = 0.002
    else:
<<<<<<< HEAD
        fig , ax = plt.subplots(2,1,sharex=True)
        axA = ax[0]
        axC = ax[1]
        axA.plot(epo_plt,df.Trop_ties , marker="P",linestyle="--",label="Trop.ties")
        axA.plot(np.unique(epo_plt), np.poly1d(np.polyfit(epo_plt, df.Trop_ties, 1))(np.unique(epo_plt)),label="Trop. ties fitline")
        if 'Trop_ties_corr' in df.columns:
            axA.plot(epo_plt,df.Trop_ties_corr,marker="*",linestyle="-.",label="Trop. ties apply height corr.")
            axA.plot(np.unique(epo_plt), np.poly1d(np.polyfit(epo_plt, df.Trop_ties_corr, 1))(np.unique(epo_plt)),label="Trop. ties apply height fitline")
        axA.grid()
        axA.legend()
        axA.set_ylabel("Trop. ties (mm)")
        axA.set_xlabel("Time")
        axA.xaxis.set_major_formatter(ticker.FormatStrFormatter('%.3f'))

        if analy_num_obs:
            if len(epo_plt) != len(df.num_obs_ref):
                print("No plot number of observations")
                fig.delaxes(axC)
            else:
                axC.plot(epo_plt,df.num_obs_ref,marker="P",linestyle="--",label="Num obs. Ref sta")
                axC.plot(epo_plt,df.num_obs_rov,marker="*",linestyle="-.",label="Num obs. Rov sta")
                axC.grid()
                axC.legend()
                axC.set_ylabel("Num Obs.")
                axC.set_xlabel("Time")
                axC.xaxis.set_major_formatter(ticker.FormatStrFormatter('%.3f'))

    plt.tight_layout()
    plt.suptitle("Total delay ties of " + ref_sta + "-" + rov_sta)
    if savePlot:
        time_series.export_ts_figure_pdf(fig,filePath,fileName,True)
=======
         phh  = 0
         c11h = 0.005
         c10h = 0.001
         
    ch = c0h + ((np.cos(doy/365.25*2*pi + phh)+1)*c11h/2 \
                + c10h)*(1-np.cos(dlat))
    
    sine = np.sin(pi/2 - zd)
    beta = bh / (sine + ch)
    gamma = ah/ (sine + beta)
    topcon = (1 + ah/(1 + bh/(1 + ch)))
    vmf1h = topcon/(sine+gamma)
    
    bw = 0.00146
    cw = 0.04391
    beta   = bw/( sine + cw )
    gamma  = aw/( sine + beta)
    topcon = (1 + aw/(1 + bw/(1 + cw)))
    vmf1w = topcon/(sine+gamma)
    
    return vmf1h,vmf1w
    
>>>>>>> 14e8630c


####################### Compare troposphere delay  ####################################################



<|MERGE_RESOLUTION|>--- conflicted
+++ resolved
@@ -6,27 +6,10 @@
 @author: Chaiyaporn Kitpracha
 """
 
-########## BEGIN IMPORT ##########
-#### External modules
-import matplotlib.pyplot as plt
-import numpy as np
-import pandas as pd
-import re
-
-#### geodeZYX modules
-from geodezyx import conv
-from geodezyx import files_rw
-from geodezyx import stats
-from geodezyx import time_series
-
-#### Import star style
 from geodezyx import *                   # Import the GeodeZYX modules
 from geodezyx.externlib import *         # Import the external modules
 from geodezyx.megalib.megalib import *   # Import the legacy modules names
 
-<<<<<<< HEAD
-##########  END IMPORT  ##########
-=======
 
 from geodezyx import np,conv,re,df
 
@@ -82,7 +65,6 @@
     
     Tm = 70.2 + 0.72*Ts
     return np.round(Tm,2)
->>>>>>> 14e8630c
 
 def trop_saast(p,dlat,hell,t=0,e=0,mode="dry"):
     """
@@ -796,180 +778,6 @@
             
             DTL[L] = DTGRID[INDX[L],0] + DTGRID[INDX[L],1]*COSFY + DTGRID[INDX[L],2]*SINFY + DTGRID[INDX[L],3]*COSHY + DTGRID[INDX[L],4]*SINHY 
             
-<<<<<<< HEAD
-     """
-     DF_Sinex = df.DataFrame.from_records(list(read_sinex_result)).transpose()
-     colnam = ['STAT','epoc','tro','stro','tgn','stgn','tge','stge']
-     DF_Sinex.columns = colnam
-     cols_numeric = ['tro','stro','tgn','stgn','tge','stge']
-     DF_Sinex[cols_numeric] = DF_Sinex[cols_numeric].apply(df.to_numeric, errors='coerce')
-     
-     return DF_Sinex
-
-
-
-####################### Compare troposphere delay  ####################################################
-def compare_trop_ties(input_file,STA1,STA2,coord_file="",grid_met="",apply_ties=False,mode="DF",mode_coor="sinex",coord_t="static"):
-    """
-    Calculate differences of tropospheric delay and gradients between selected stations (Atmospheric ties)
-    Args  :
-          sinex_file : troposphere solutions from sinex
-          STA1 : Reference station
-          STA2 : Rover station
-          coord_file : Station coordinates file path
-          grid_met : Grid file for meteological information from Global Pressture Temperature (GPT)
-          apply_ties : Apply height coorections from standard ties (Default No)
-          mode : data in DataFrame (DF) or SINEX (SINEX) (Default DataFrame)
-          mode_coor : Coordinates file format in SINEX or EPOS or DataFrame format (Argruments : sinex , epos , df)
-          coord_t : static (default) or kinematic
-    Return :
-         trop_diff : difference of tropospheric delay and gradients between selected stations (Atmospheric ties)
-                     and uncertainty of atmospheric ties and gradients ties
-    """
-
-    if mode == "SINEX":
-        trop_pd = read_snx_trop(input_file)
-    elif mode == "DF":
-        trop_pd = input_file
-    else:
-        import sys
-        print("No this option for troposphere solution")
-        sys.exit()
-
-    trop_ref = trop_pd[trop_pd.STAT == STA1]
-    trop_rov = trop_pd[trop_pd.STAT == STA2]
-
-    if trop_ref.empty:
-        print("No solution for "+STA1+" Reference station")
-        return None,None
-
-    if trop_rov.empty:
-        print("No solution for "+STA2+" Rover station")
-        return None,None
-
-    diff_pd = pd.merge(trop_ref,trop_rov,how='outer',on='epoc')
-    diff_pd = diff_pd.dropna()
-    # Tropospheric ties
-    diff_pd['Trop_ties'] = diff_pd['tro_x'] - diff_pd['tro_y']
-    diff_pd['STrop_ties'] = np.nan # add blank column before input values
-    diff_pd['STrop_ties'] = diff_pd.apply(lambda x: np.round(np.sqrt(x.stro_x**2 + x.stro_y**2),2),axis=1)
-
-    # North gradients ties
-    diff_pd['Ngra_ties'] = diff_pd['tgn_x'] - diff_pd['tgn_y']
-    diff_pd['SNgra_ties'] = np.nan # add blank column before input values
-    diff_pd['SNgra_ties'] = diff_pd.apply(lambda x: np.round(np.sqrt(x.stgn_x**2 + x.stgn_y**2),2),axis=1)
-
-    # East gradients ties
-    diff_pd['Egra_ties'] = diff_pd['tge_x'] - diff_pd['tge_y']
-    diff_pd['SEgra_ties'] = np.nan # add blank column before input values
-    diff_pd['SEgra_ties'] = diff_pd.apply(lambda x: np.round(np.sqrt(x.stge_x**2 + x.stge_y**2),2),axis=1)
-
-     # Apply height corrections from Standard ties
-    if apply_ties == True:
-
-        if isinstance(grid_met,str):
-            import sys
-            print("Please read grid file before use this function")
-            sys.exit()
-
-        if mode_coor == "epos" and coord_t == "static":
-            coord = files_rw.read_epos_sta_coords_mono(coord_file)
-            # Extract coordinates Ref station in Lat. Lon. height
-            coord_ref = coord[coord.site==STA1]
-            lat_ref , lon_ref , h_ref = conv.XYZ2GEO(coord_ref.x,coord_ref.y,coord_ref.z,False)
-            # Extract coordinates Rov station in Lat. Lon. height
-            coord_rov = coord[coord.site==STA2]
-            lat_rov , lon_rov , h_rov = conv.XYZ2GEO(coord_rov.x,coord_rov.y,coord_rov.z,False)
-
-            #Merge coordinates results
-            coord_res = time_series.merge(coord_ref,coord_rov,how='outer',on='MJD_ref')
-            coord_res['lat_ref'] , coord_res['lon_ref'] , coord_res['h_ref'] = float(lat_ref) , float(lon_ref) , float(h_ref)
-            coord_res['lat_rov'] , coord_res['lon_rov'] , coord_res['h_rov'] = float(lat_rov) , float(lon_rov) , float(h_rov)
-
-            #drop unnecessary column
-            coord_res = coord_res.drop([ 'site_num_x', 'tecto_plate_x', 'MJD_start_x',
-                                        'MJD_end_x', 'Vx_x',
-                                        'Vy_x', 'Vz_x', 'sVx_x', 'sVy_x', 'sVz_x', 'site_num_y',
-                                        'tecto_plate_y', 'MJD_start_y', 'MJD_end_y', 'Vx_y', 'Vy_y', 'Vz_y', 'sVx_y', 'sVy_y',
-                                        'sVz_y'],axis=1)
-
-        elif mode_coor == "sinex" and coord_t == "static":
-            coord = files_rw.read_sinex(coord_file,True)
-             # Extract coordinates Ref station in Lat. Lon. height
-            coord_ref = coord[coord.STAT==STA1]
-            lat_ref , lon_ref , h_ref = conv.XYZ2GEO(coord_ref.x,coord_ref.y,coord_ref.z,False)
-            # Extract coordinates Rov station in Lat. Lon. height
-            coord_rov = coord[coord.STAT==STA2]
-            lat_rov , lon_rov , h_rov = conv.XYZ2GEO(coord_rov.x,coord_rov.y,coord_rov.z,False)
-
-            #Merge coordinates results
-            coord_res = pd.merge(coord_ref,coord_rov,how='outer',on='epoc')
-            coord_res['lat_ref'] , coord_res['lon_ref'] , coord_res['h_ref'] = float(lat_ref) , float(lon_ref) , float(h_ref)
-            coord_res['lat_rov'] , coord_res['lon_rov'] , coord_res['h_rov'] = float(lat_rov) , float(lon_rov) , float(h_rov)
-
-             #drop unnecessary columns
-            coord_res = coord_res.drop(['AC_x', 'soln_x', 'vx_x', 'vy_x', 'vz_x', 'svx_x', 'svy_x', 'svz_x', 'start_x',
-                                       'end_x', 'AC_y', 'soln_y', 'vx_y', 'vy_y', 'vz_y', 'svx_y', 'svy_y', 'svz_y',
-                                       'start_y', 'end_y'],axis=1)
-
-        elif mode_coor == "epos" and coord_t == "kinematic":
-            coord = files_rw.read_epos_sta_kinematics(coord_file)
-            # Extract coordinates Ref station in Lat. Lon. height
-            coord_ref = coord[coord.site==STA1.lower()]
-            f_x_ref , f_y_ref , f_z_ref = interpolator_with_extrapolated(coord_ref.MJD_epo,coord_ref.x,coord_ref.y,coord_ref.z)
-            x_ref_new = f_x_ref(conv.dt2MJD(diff_pd.epoc))
-            y_ref_new = f_y_ref(conv.dt2MJD(diff_pd.epoc))
-            z_ref_new = f_z_ref(conv.dt2MJD(diff_pd.epoc))
-            lat_ref , lon_ref , h_ref = geok.XYZ2GEO(x_ref_new,y_ref_new,z_ref_new,False)
-
-            # Extract coordinates Rov station in Lat. Lon. height
-            coord_rov = coord[coord.site==STA2.lower()]
-            f_x_rov , f_y_rov , f_z_rov = interpolator_with_extrapolated(coord_rov.MJD_epo,coord_rov.x,coord_rov.y,coord_rov.z)
-            x_rov_new = f_x_rov(conv.dt2MJD(diff_pd.epoc))
-            y_rov_new = f_y_rov(conv.dt2MJD(diff_pd.epoc))
-            z_rov_new = f_z_rov(conv.dt2MJD(diff_pd.epoc))
-            lat_rov , lon_rov , h_rov = conv.XYZ2GEO(x_rov_new,y_rov_new,z_rov_new,False)
-
-            diff_pd['lat_ref'] , diff_pd['lon_ref'] , diff_pd['h_ref'] = lat_ref , lon_ref , h_ref
-            diff_pd['lat_rov'] , diff_pd['lon_rov'] , diff_pd['h_rov'] = lat_rov , lon_rov , h_rov
-
-            #Merge coordinates results
-            coord_res = diff_pd[['STAT_x','STAT_y','epoc','lat_ref','lon_ref','h_ref','lat_rov','lon_rov','h_rov']].copy()
-            coord_res = coord_res.rename(index=str,columns={"STAT_x":"STAT_ref","STAT_y":"STAT_rov"})
-        else:
-            import sys
-            print("No this option for coordinates")
-            sys.exit()
-        #Extract standard ties
-
-        grid = grid_met
-        if coord_t == "kinematic":
-            diff_pd['stand_ties'] = diff_pd.apply(lambda x: calc_stand_ties(x['epoc'], x.lat_ref , x.lon_ref , x.h_ref,x.lat_rov , x.lon_rov , x.h_rov,grid),axis=1)
-        elif coord_t == "static":
-            diff_pd['stand_ties'] = diff_pd.apply(lambda x: calc_stand_ties(x['epoc'], float(lat_ref) , float(lon_ref) , float(h_ref) , float(lat_rov) , float(lon_rov) , float(h_rov),grid),axis=1)
-
-
-        diff_pd['Trop_ties_corr'] = diff_pd.apply(lambda x: x['tro_x'] - (x['tro_y']+x['stand_ties']),axis=1)
-
-    #drop unnecessary column
-    if coord_t == "kinematic":
-        diff_pd = diff_pd.drop(['tro_x', 'stro_x', 'tgn_x', 'stgn_x', 'tge_x', 'stge_x','tro_y', 'stro_y', 'tgn_y', 'stgn_y', 'tge_y','stge_y','lat_ref','lon_ref','h_ref','lat_rov','lon_rov','h_rov'],axis=1)
-    else:
-        diff_pd = diff_pd.drop(['tro_x', 'stro_x', 'tgn_x', 'stgn_x', 'tge_x', 'stge_x','tro_y', 'stro_y', 'tgn_y', 'stgn_y', 'tge_y','stge_y'],axis=1)
-
-    #Change column name of station
-    diff_pd = diff_pd.rename(index=str,columns={"STAT_x":"STAT_ref","STAT_y":"STAT_rov"})
-
-    return diff_pd,coord_res
-
-def stat_summary_trop_ties(df):
-    wmean_no_ties = np.round(np.average(df.Trop_ties,weights = 1/df.STrop_ties),3)
-    wmean_wt_ties = np.round(np.average(df.Trop_ties_corr,weights = 1/df.STrop_ties),3)
-    rms_mean_no_ties = np.round(stats.rms_mean(df.Trop_ties),3)
-    rms_mean_wt_ties = np.round(stats.rms_mean(df.Trop_ties_corr),3)
-
-    return [wmean_no_ties,wmean_wt_ties,rms_mean_no_ties,rms_mean_wt_ties]
-=======
             TL[L] = T0 + DTL[L]*REDH - 273.15
             TV = T0*(1+0.6077*QL[L])
             C = GM*DMTR/(RG*TV)
@@ -1002,7 +810,6 @@
         R2 = DNPOD2*UNDUL[2]+DNPOD1*UNDUL[3]
         UNDU = DNLON2*R1+DNLON1*R2
     return round(P,2),round(T,2),round(DT,2),round(E,2),round(UNDU,2)
->>>>>>> 14e8630c
 
 def vmf1(ah,aw,dt,dlat,zd):
     """
@@ -1053,39 +860,6 @@
         c11h = 0.007
         c10h = 0.002
     else:
-<<<<<<< HEAD
-        fig , ax = plt.subplots(2,1,sharex=True)
-        axA = ax[0]
-        axC = ax[1]
-        axA.plot(epo_plt,df.Trop_ties , marker="P",linestyle="--",label="Trop.ties")
-        axA.plot(np.unique(epo_plt), np.poly1d(np.polyfit(epo_plt, df.Trop_ties, 1))(np.unique(epo_plt)),label="Trop. ties fitline")
-        if 'Trop_ties_corr' in df.columns:
-            axA.plot(epo_plt,df.Trop_ties_corr,marker="*",linestyle="-.",label="Trop. ties apply height corr.")
-            axA.plot(np.unique(epo_plt), np.poly1d(np.polyfit(epo_plt, df.Trop_ties_corr, 1))(np.unique(epo_plt)),label="Trop. ties apply height fitline")
-        axA.grid()
-        axA.legend()
-        axA.set_ylabel("Trop. ties (mm)")
-        axA.set_xlabel("Time")
-        axA.xaxis.set_major_formatter(ticker.FormatStrFormatter('%.3f'))
-
-        if analy_num_obs:
-            if len(epo_plt) != len(df.num_obs_ref):
-                print("No plot number of observations")
-                fig.delaxes(axC)
-            else:
-                axC.plot(epo_plt,df.num_obs_ref,marker="P",linestyle="--",label="Num obs. Ref sta")
-                axC.plot(epo_plt,df.num_obs_rov,marker="*",linestyle="-.",label="Num obs. Rov sta")
-                axC.grid()
-                axC.legend()
-                axC.set_ylabel("Num Obs.")
-                axC.set_xlabel("Time")
-                axC.xaxis.set_major_formatter(ticker.FormatStrFormatter('%.3f'))
-
-    plt.tight_layout()
-    plt.suptitle("Total delay ties of " + ref_sta + "-" + rov_sta)
-    if savePlot:
-        time_series.export_ts_figure_pdf(fig,filePath,fileName,True)
-=======
          phh  = 0
          c11h = 0.005
          c10h = 0.001
@@ -1108,7 +882,6 @@
     
     return vmf1h,vmf1w
     
->>>>>>> 14e8630c
 
 
 ####################### Compare troposphere delay  ####################################################
