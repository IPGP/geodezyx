--- conflicted
+++ resolved
@@ -235,11 +235,7 @@
         #"lunisolaires": list_lunisolaires,
         #"macromod": list_macromod,
         #"maree_polaire": list_maree_polaire,
-<<<<<<< HEAD
-        #"prairie": list_prairie,
-=======
         "prairie": list_prairie,
->>>>>>> bce84161
         ### misc files
         ".": list_misc,  ## for misc files, destination is in the input path (.)
         ### time dependant files
