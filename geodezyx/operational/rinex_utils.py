--- conflicted
+++ resolved
@@ -547,12 +547,8 @@
         last_epoch = last_epoch.replace(tzinfo=dateutil.tz.tzutc())
 
     if verbose:
-<<<<<<< HEAD
-        log.info("first & last epochs: %s %s" , first_epoch , last_epoch)
-
-=======
         log.debug("first & last epochs: %s %s" , first_epoch , last_epoch)
->>>>>>> fd32fe2d
+
     if not interval_out:
         return first_epoch , last_epoch
     else:
