--- conflicted
+++ resolved
@@ -109,14 +109,9 @@
 
     doy,year = conv.dt2doy_year(srt)
     rnx_file = os.path.basename(rnx_path)
-<<<<<<< HEAD
     hour = str(srt.hour).zfill(2) + str(srt.minute).zfill(2) 
-=======
     hourmin_str = str(srt.hour).zfill(2) + str(srt.minute).zfill(2) 
     
-    hour = str(srt.hour).zfill(2) + str(srt.minute).zfill(2) 
-
->>>>>>> dd830244
     
     site = rnx_file[:4].upper()
     
