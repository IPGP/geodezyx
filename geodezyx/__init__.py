#### IMPORT EXTERNAL MODULES
import bisect
from collections import defaultdict
from collections import Counter
import copy
import datetime as dt
import fnmatch
from ftplib import FTP
import glob
import inspect
import itertools
import linecache
import math
import matplotlib
import matplotlib.pyplot as plt
import multiprocessing as mp
from natsort import natsorted, ns
import numpy as np
import numpy as npaa
import operator
import os 
from os import remove, close
import pandas as df
import pandas as pd
import pickle
import scipy
from scipy.signal import butter, lfilter, freqz
import shutil
import string
import struct
import sys
import subprocess
import re
import tempfile
from tempfile import mkstemp
import tabulate
import time
import urllib
import uuid


#### IMPORT GEODEZYX INTERNAL SUBMODULES
from . import externlib
from . import megalib

from . import athmo
from . import conv
from . import files_rw
from . import geodyn
<<<<<<< HEAD
#from . import operational
=======
from . import operational
>>>>>>> 6e044c72
#from . import legacy
from . import reffram
from . import stats
from . import time_series
from . import utils


__all__ = ['athmo',
           'conv',
           'externlib',
           'files_rw',
           'geodyn',
           'operational',
           'legacy',
           'reffram',
           'stats',
           'time_series',
           'utils']




#### Import extern libraires in in the geodezyx namespace
#from geodezyx.extern import *

# NB : if you want extern in the main namespace 
#      don't call with 
#      import geodezyx
#      but with
#      from geodezyx import *



<|MERGE_RESOLUTION|>--- conflicted
+++ resolved
@@ -47,11 +47,7 @@
 from . import conv
 from . import files_rw
 from . import geodyn
-<<<<<<< HEAD
-#from . import operational
-=======
 from . import operational
->>>>>>> 6e044c72
 #from . import legacy
 from . import reffram
 from . import stats
